.PHONY: get_deps fmt
.DEFAULT_GOAL := build
build: get_deps build_server build_cli
tests: lint test
all: build build_structure build_archive docker_image
deploy: docker_image_upload

EXEC=server
CLI=cli
ROOT := $(shell dirname $(realpath $(firstword $(MAKEFILE_LIST))))
TMP_DIR = ${ROOT}/tmp/${EXEC}
ARCHIVE=smart-home-${EXEC}.tar.gz

PACKAGE=github.com/e154/smart-home
TRAVIS_BUILD_NUMBER ?= local
HOME ?= ${ROOT}

REV_VALUE=$(shell git rev-parse HEAD 2> /dev/null || echo "???")
REV_URL_VALUE=https://${PACKAGE}/commit/${REV_VALUE}
GENERATED_VALUE=$(shell date -u +'%Y-%m-%dT%H:%M:%S%z')
DEVELOPERS_VALUE=delta54<support@e154.ru>
BUILD_NUMBER_VALUE=$(shell echo ${TRAVIS_BUILD_NUMBER})
<<<<<<< HEAD
#VERSION_VALUE=$(shell git describe --always --dirty --tags 2>/dev/null)

DEPLOY_IMAGE=smart-home-${EXEC}
#DOCKER_VERSION="${VERSION_VALUE//-dirty}"
=======

DEPLOY_IMAGE=smart-home-${EXEC}
>>>>>>> 91f18c9d
IMAGE=smart-home-${EXEC}
DOCKER_ACCOUNT=e154
DOCKER_IMAGE_VER=${DOCKER_ACCOUNT}/${IMAGE}:${RELEASE_VERSION}
DOCKER_IMAGE_LATEST=${DOCKER_ACCOUNT}/${IMAGE}:latest

VERSION_VAR=${PACKAGE}/version.VersionString
REV_VAR=${PACKAGE}/version.RevisionString
REV_URL_VAR=${PACKAGE}/version.RevisionURLString
GENERATED_VAR=${PACKAGE}/version.GeneratedString
DEVELOPERS_VAR=${PACKAGE}/version.DevelopersString
BUILD_NUMBER_VAR=${PACKAGE}/version.BuildNumString
DOCKER_IMAGE_VAR=${PACKAGE}/version.DockerImageString
GO_BUILD_LDFLAGS= -X ${VERSION_VAR}=${RELEASE_VERSION} -X ${REV_VAR}=${REV_VALUE} -X ${REV_URL_VAR}=${REV_URL_VALUE} -X ${GENERATED_VAR}=${GENERATED_VALUE} -X ${DEVELOPERS_VAR}=${DEVELOPERS_VALUE} -X ${BUILD_NUMBER_VAR}=${BUILD_NUMBER_VALUE} -X ${DOCKER_IMAGE_VAR}=${DOCKER_IMAGE_VER}
GO_BUILD_FLAGS= -a -installsuffix cgo -v --ldflags '${GO_BUILD_LDFLAGS}'
GO_BUILD_ENV= CGO_ENABLED=0
GO_BUILD_TAGS= -tags 'production'

test_system:
	@echo MARK: system tests
	cp ${ROOT}/conf/config.dev.json ${ROOT}/conf/config.json
	go test -v ./tests/api
	go test -v ./tests/models
	go test -v ./tests/plugins
	go test -v ./tests/scripts
	go test -v ./tests/system

test:
	@echo MARK: unit tests
	go test $(go list ./... | grep -v /tests/)
	go test -race $(go list ./... | grep -v /tests/)

install_linter:
	curl -sSfL https://raw.githubusercontent.com/golangci/golangci-lint/master/install.sh | sh -s -- -b $$(go env GOPATH)/bin v1.42.1

lint-todo:
	@echo MARK: make lint todo

lint:
	golangci-lint run ./...

get_deps:
	go mod tidy

fmt:
	@gofmt -l -w -s .
	@goimports -w .

cmd:
	@echo MARK: update comments
	@gocmt -i -d .

svgo:
	DIR=${ROOT}/data/icons/*
	cd ${ROOT} && svgo ${DIR} --enable=inlineStyles  --config '{ "plugins": [ { "inlineStyles": { "onlyMatchedOnce": false } }] }' --pretty

build_server:
	@echo MARK: build server
	${GO_BUILD_ENV} GOOS=linux GOARCH=amd64 go build ${GO_BUILD_FLAGS} ${GO_BUILD_TAGS} -o ${ROOT}/${EXEC}-linux-amd64
#	${GO_BUILD_ENV} GOOS=linux GOARCH=arm GOARM=7 go build ${GO_BUILD_FLAGS} ${GO_BUILD_TAGS} -o ${ROOT}/${EXEC}-linux-arm-7
#	${GO_BUILD_ENV} GOOS=linux GOARCH=arm GOARM=6 go build ${GO_BUILD_FLAGS} ${GO_BUILD_TAGS} -o ${ROOT}/${EXEC}-linux-arm-6
#	${GO_BUILD_ENV} GOOS=linux GOARCH=arm GOARM=5 go build ${GO_BUILD_FLAGS} ${GO_BUILD_TAGS} -o ${ROOT}/${EXEC}-linux-arm-5
#	${GO_BUILD_ENV} GOOS=darwin GOARCH=amd64 go build ${GO_BUILD_FLAGS} ${GO_BUILD_TAGS} -o ${ROOT}/${EXEC}-darwin-10.6-amd64

build_cli:
	@echo MARK: build cli
	cd ${ROOT}/cmd/cli && ${GO_BUILD_ENV} GOOS=linux GOARCH=amd64 go build ${GO_BUILD_FLAGS} ${GO_BUILD_TAGS} -o ${ROOT}/${CLI}-linux-amd64
#	cd ${ROOT}/cmd/cli && ${GO_BUILD_ENV} GOOS=darwin GOARCH=amd64 go build ${GO_BUILD_FLAGS} ${GO_BUILD_TAGS} -o ${ROOT}/${CLI}-darwin-10.6-amd64

server:
	@echo "Building http server"
	cd ${ROOT}/api/protos/ && \
	mkdir -p ${ROOT}/api/stub && \
	protoc -I/usr/local/include -I. \
      -I${GOPATH}/src \
      -I${GOPATH}/pkg/mod/github.com/grpc-ecosystem/grpc-gateway@v1.16.0/third_party/googleapis \
      -I${GOPATH}/pkg/mod/github.com/grpc-ecosystem/grpc-gateway@v1.16.0 \
      --grpc-gateway_out=logtostderr=true:${ROOT}/api/stub \
      *.proto

	@echo "Building grpc server"
	cd ${ROOT}/api/protos/ && \
	mkdir -p ${ROOT}/api/stub && \
	protoc -I/usr/local/include -I. \
      -I${GOPATH}/src \
      -I${GOPATH}/pkg/mod/github.com/grpc-ecosystem/grpc-gateway@v1.16.0/third_party/googleapis \
      -I${GOPATH}/pkg/mod/github.com/grpc-ecosystem/grpc-gateway@v1.16.0 \
      --go-grpc_out=require_unimplemented_servers=false:${ROOT}/api/stub \
      *.proto

	@echo "Building protobuf files"
	cd ${ROOT}/api/protos/ && \
	mkdir -p ${ROOT}/api/stub && \
	protoc -I/usr/local/include -I. \
      -I${GOPATH}/src \
      -I${GOPATH}/pkg/mod/github.com/grpc-ecosystem/grpc-gateway@v1.16.0/third_party/googleapis \
      -I${GOPATH}/pkg/mod/github.com/grpc-ecosystem/grpc-gateway@v1.16.0 \
      --go_out=${ROOT}/api/stub \
      *.proto

	@echo "Building swagger.json"
	cd ${ROOT}/api/protos/ && \
	protoc -I/usr/local/include -I. \
	  -I${GOPATH}/src \
	  -I${GOPATH}/pkg/mod/github.com/grpc-ecosystem/grpc-gateway@v1.16.0/third_party/googleapis \
	  -I${GOPATH}/pkg/mod/github.com/grpc-ecosystem/grpc-gateway/v2@v2.5.0/protoc-gen-openapiv2 \
	  -I${GOPATH}/pkg/mod/github.com/grpc-ecosystem/grpc-gateway@v1.16.0 \
	  --openapiv2_out=allow_merge=true,merge_file_name=api,logtostderr=true:${ROOT}/api \
	  *.proto

build_structure:
	@echo MARK: create app structure
	mkdir -p ${TMP_DIR}
	cd ${TMP_DIR}
	cp -r ${ROOT}/conf ${TMP_DIR}
	cp -r ${ROOT}/data ${TMP_DIR}
	cp -r ${ROOT}/snapshots ${TMP_DIR}
	cp ${ROOT}/LICENSE ${TMP_DIR}
	cp ${ROOT}/README* ${TMP_DIR}
	cp ${ROOT}/contributors.txt ${TMP_DIR}
	cp ${ROOT}/bin/docker/Dockerfile ${TMP_DIR}
	cp ${ROOT}/bin/server-installer.sh ${TMP_DIR}
	chmod +x ${TMP_DIR}/data/scripts/ping.sh
	cp ${ROOT}/${EXEC}-linux-amd64 ${TMP_DIR}
#	cp ${ROOT}/${EXEC}-linux-arm-7 ${TMP_DIR}
#	cp ${ROOT}/${EXEC}-linux-arm-6 ${TMP_DIR}
#	cp ${ROOT}/${EXEC}-linux-arm-5 ${TMP_DIR}
#	cp ${ROOT}/${EXEC}-darwin-10.6-amd64 ${TMP_DIR}
#	cp ${ROOT}/${CLI}-darwin-10.6-amd64 ${TMP_DIR}
	cp ${ROOT}/${CLI}-linux-amd64 ${TMP_DIR}
	cp ${ROOT}/bin/server ${TMP_DIR}

build_archive:
	@echo MARK: build app archive
	cd ${TMP_DIR} && ls -l && tar -zcf ${HOME}/${ARCHIVE} .

docs_build:
	@echo MARK: build doc
	cd ${ROOT}/doc && \
	npm install postcss-cli && \
	hugo --gc --minify

docs_dev:
	cd ${ROOT}/doc && \
	hugo server --buildDrafts --verbose --source="${ROOT}/doc" --config="${ROOT}/doc/config.toml" --port=1377 --disableFastRender

docs_deploy:
	@echo MARK: deploy doc
	cd ${ROOT}/doc && \
	echo -e "node version.\n"  && \
	node -v  && \
	echo -e "npm version.\n"  && \
	npm -v  && \
	npm install -f  && \
	echo -e "hugo version.\n"  && \
	hugo version  && \
	hugo --gc --minify

	cd ${ROOT}/doc/public  && \
	git init  && \
	echo -e "Starting to documentation commit.\n"  && \
	git config --global user.email "support@e154.ru"  && \
	git config --global user.name "delta54"  && \
	git remote add upstream "https://${GITHUB_OAUTH_TOKEN}@github.com/e154/smart-home.git"  && \
	git fetch upstream  && \
	git reset upstream/gh-pages  && \
	rev=$(git rev-parse --short HEAD)  && \
	git add -A .  && \
	git commit -m "rebuild pages at ${rev}" && \
	git push -q upstream HEAD:gh-pages
	echo -e "Done documentation deploy.\n"

docker_image:
	cd ${TMP_DIR} && ls -ll && docker build -f ${ROOT}/bin/docker/Dockerfile -t ${DOCKER_ACCOUNT}/${IMAGE} .

docker_image_upload:
	echo "${DOCKER_PASSWORD}" | docker login -u "${DOCKER_USERNAME}" --password-stdin
	echo -e "run command docker tag ${DOCKER_ACCOUNT}/${IMAGE} ${DOCKER_IMAGE_VER}"
	docker tag ${DOCKER_ACCOUNT}/${IMAGE} ${DOCKER_IMAGE_VER}
	echo -e "docker tag ${DOCKER_ACCOUNT}/${IMAGE} ${DOCKER_IMAGE_LATEST}"
	docker tag ${DOCKER_ACCOUNT}/${IMAGE} ${DOCKER_IMAGE_LATEST}
	docker push ${DOCKER_IMAGE_VER}
	docker push ${DOCKER_IMAGE_LATEST}

clean:
	@echo MARK: clean
	rm -rf ${TMP_DIR}
	rm -f ${ROOT}/${EXEC}-linux-amd64
	rm -f ${ROOT}/${EXEC}-linux-arm-7
	rm -f ${ROOT}/${EXEC}-linux-arm-6
	rm -f ${ROOT}/${EXEC}-linux-arm-5
	rm -f ${ROOT}/${EXEC}-darwin-10.6-amd64
	rm -f ${ROOT}/${CLI}-linux-amd64
	rm -f ${ROOT}/${CLI}-darwin-10.6-amd64
	rm -f ${HOME}/${ARCHIVE}<|MERGE_RESOLUTION|>--- conflicted
+++ resolved
@@ -2,7 +2,7 @@
 .DEFAULT_GOAL := build
 build: get_deps build_server build_cli
 tests: lint test
-all: build build_structure build_archive docker_image
+all: build build_structure build_archive docker_image doc_deploy
 deploy: docker_image_upload
 
 EXEC=server
@@ -20,15 +20,8 @@
 GENERATED_VALUE=$(shell date -u +'%Y-%m-%dT%H:%M:%S%z')
 DEVELOPERS_VALUE=delta54<support@e154.ru>
 BUILD_NUMBER_VALUE=$(shell echo ${TRAVIS_BUILD_NUMBER})
-<<<<<<< HEAD
-#VERSION_VALUE=$(shell git describe --always --dirty --tags 2>/dev/null)
 
 DEPLOY_IMAGE=smart-home-${EXEC}
-#DOCKER_VERSION="${VERSION_VALUE//-dirty}"
-=======
-
-DEPLOY_IMAGE=smart-home-${EXEC}
->>>>>>> 91f18c9d
 IMAGE=smart-home-${EXEC}
 DOCKER_ACCOUNT=e154
 DOCKER_IMAGE_VER=${DOCKER_ACCOUNT}/${IMAGE}:${RELEASE_VERSION}
@@ -87,15 +80,15 @@
 build_server:
 	@echo MARK: build server
 	${GO_BUILD_ENV} GOOS=linux GOARCH=amd64 go build ${GO_BUILD_FLAGS} ${GO_BUILD_TAGS} -o ${ROOT}/${EXEC}-linux-amd64
-#	${GO_BUILD_ENV} GOOS=linux GOARCH=arm GOARM=7 go build ${GO_BUILD_FLAGS} ${GO_BUILD_TAGS} -o ${ROOT}/${EXEC}-linux-arm-7
-#	${GO_BUILD_ENV} GOOS=linux GOARCH=arm GOARM=6 go build ${GO_BUILD_FLAGS} ${GO_BUILD_TAGS} -o ${ROOT}/${EXEC}-linux-arm-6
-#	${GO_BUILD_ENV} GOOS=linux GOARCH=arm GOARM=5 go build ${GO_BUILD_FLAGS} ${GO_BUILD_TAGS} -o ${ROOT}/${EXEC}-linux-arm-5
-#	${GO_BUILD_ENV} GOOS=darwin GOARCH=amd64 go build ${GO_BUILD_FLAGS} ${GO_BUILD_TAGS} -o ${ROOT}/${EXEC}-darwin-10.6-amd64
+	${GO_BUILD_ENV} GOOS=linux GOARCH=arm GOARM=7 go build ${GO_BUILD_FLAGS} ${GO_BUILD_TAGS} -o ${ROOT}/${EXEC}-linux-arm-7
+	${GO_BUILD_ENV} GOOS=linux GOARCH=arm GOARM=6 go build ${GO_BUILD_FLAGS} ${GO_BUILD_TAGS} -o ${ROOT}/${EXEC}-linux-arm-6
+	${GO_BUILD_ENV} GOOS=linux GOARCH=arm GOARM=5 go build ${GO_BUILD_FLAGS} ${GO_BUILD_TAGS} -o ${ROOT}/${EXEC}-linux-arm-5
+	${GO_BUILD_ENV} GOOS=darwin GOARCH=amd64 go build ${GO_BUILD_FLAGS} ${GO_BUILD_TAGS} -o ${ROOT}/${EXEC}-darwin-10.6-amd64
 
 build_cli:
 	@echo MARK: build cli
 	cd ${ROOT}/cmd/cli && ${GO_BUILD_ENV} GOOS=linux GOARCH=amd64 go build ${GO_BUILD_FLAGS} ${GO_BUILD_TAGS} -o ${ROOT}/${CLI}-linux-amd64
-#	cd ${ROOT}/cmd/cli && ${GO_BUILD_ENV} GOOS=darwin GOARCH=amd64 go build ${GO_BUILD_FLAGS} ${GO_BUILD_TAGS} -o ${ROOT}/${CLI}-darwin-10.6-amd64
+	cd ${ROOT}/cmd/cli && ${GO_BUILD_ENV} GOOS=darwin GOARCH=amd64 go build ${GO_BUILD_FLAGS} ${GO_BUILD_TAGS} -o ${ROOT}/${CLI}-darwin-10.6-amd64
 
 server:
 	@echo "Building http server"
@@ -152,11 +145,11 @@
 	cp ${ROOT}/bin/server-installer.sh ${TMP_DIR}
 	chmod +x ${TMP_DIR}/data/scripts/ping.sh
 	cp ${ROOT}/${EXEC}-linux-amd64 ${TMP_DIR}
-#	cp ${ROOT}/${EXEC}-linux-arm-7 ${TMP_DIR}
-#	cp ${ROOT}/${EXEC}-linux-arm-6 ${TMP_DIR}
-#	cp ${ROOT}/${EXEC}-linux-arm-5 ${TMP_DIR}
-#	cp ${ROOT}/${EXEC}-darwin-10.6-amd64 ${TMP_DIR}
-#	cp ${ROOT}/${CLI}-darwin-10.6-amd64 ${TMP_DIR}
+	cp ${ROOT}/${EXEC}-linux-arm-7 ${TMP_DIR}
+	cp ${ROOT}/${EXEC}-linux-arm-6 ${TMP_DIR}
+	cp ${ROOT}/${EXEC}-linux-arm-5 ${TMP_DIR}
+	cp ${ROOT}/${EXEC}-darwin-10.6-amd64 ${TMP_DIR}
+	cp ${ROOT}/${CLI}-darwin-10.6-amd64 ${TMP_DIR}
 	cp ${ROOT}/${CLI}-linux-amd64 ${TMP_DIR}
 	cp ${ROOT}/bin/server ${TMP_DIR}
 
@@ -164,17 +157,17 @@
 	@echo MARK: build app archive
 	cd ${TMP_DIR} && ls -l && tar -zcf ${HOME}/${ARCHIVE} .
 
-docs_build:
+build_docs:
 	@echo MARK: build doc
-	cd ${ROOT}/doc && \
-	npm install postcss-cli && \
+	cd ${ROOT}/doc
+	npm install postcss-cli
 	hugo --gc --minify
 
 docs_dev:
-	cd ${ROOT}/doc && \
+	cd ${ROOT}/doc
 	hugo server --buildDrafts --verbose --source="${ROOT}/doc" --config="${ROOT}/doc/config.toml" --port=1377 --disableFastRender
 
-docs_deploy:
+doc_deploy:
 	@echo MARK: deploy doc
 	cd ${ROOT}/doc && \
 	echo -e "node version.\n"  && \
@@ -204,8 +197,7 @@
 	cd ${TMP_DIR} && ls -ll && docker build -f ${ROOT}/bin/docker/Dockerfile -t ${DOCKER_ACCOUNT}/${IMAGE} .
 
 docker_image_upload:
-	echo "${DOCKER_PASSWORD}" | docker login -u "${DOCKER_USERNAME}" --password-stdin
-	echo -e "run command docker tag ${DOCKER_ACCOUNT}/${IMAGE} ${DOCKER_IMAGE_VER}"
+	echo "$DOCKER_PASSWORD" | docker login -u "$DOCKER_USERNAME" --password-stdin
 	docker tag ${DOCKER_ACCOUNT}/${IMAGE} ${DOCKER_IMAGE_VER}
 	echo -e "docker tag ${DOCKER_ACCOUNT}/${IMAGE} ${DOCKER_IMAGE_LATEST}"
 	docker tag ${DOCKER_ACCOUNT}/${IMAGE} ${DOCKER_IMAGE_LATEST}
