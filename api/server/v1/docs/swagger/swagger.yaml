--- conflicted
+++ resolved
@@ -664,147 +664,6 @@
         x-go-name: Translate
     type: object
     x-go-package: github.com/e154/smart-home/api/server/v1/models
-<<<<<<< HEAD
-  MqttClient:
-    properties:
-      clean_session:
-        type: boolean
-        x-go-name: CleanSession
-      client_id:
-        type: string
-        x-go-name: ClientID
-      connected_at:
-        format: date-time
-        type: string
-        x-go-name: ConnectedAt
-      disconnected_at:
-        format: date-time
-        type: string
-        x-go-name: DisconnectedAt
-      keep_alive:
-        format: uint16
-        type: integer
-        x-go-name: KeepAlive
-      local_addr:
-        type: string
-        x-go-name: LocalAddr
-      password:
-        type: string
-        x-go-name: Password
-      remote_addr:
-        type: string
-        x-go-name: RemoteAddr
-      username:
-        type: string
-        x-go-name: Username
-      will_flag:
-        type: boolean
-        x-go-name: WillFlag
-      will_payload:
-        type: string
-        x-go-name: WillPayload
-      will_qos:
-        format: uint8
-        type: integer
-        x-go-name: WillQos
-      will_retain:
-        type: boolean
-        x-go-name: WillRetain
-      will_topic:
-        type: string
-        x-go-name: WillTopic
-    type: object
-    x-go-package: github.com/e154/smart-home/api/server/v1/models
-  MqttSession:
-    properties:
-      await_rel_len:
-        format: uint64
-        type: integer
-        x-go-name: AwaitRelLen
-      clean_session:
-        type: boolean
-        x-go-name: CleanSession
-      client_id:
-        type: string
-        x-go-name: ClientID
-      connected_at:
-        format: date-time
-        type: string
-        x-go-name: ConnectedAt
-      disconnected_at:
-        format: date-time
-        type: string
-        x-go-name: DisconnectedAt
-      inflight_len:
-        format: uint64
-        type: integer
-        x-go-name: InflightLen
-      max_await_rel:
-        format: int64
-        type: integer
-        x-go-name: MaxAwaitRel
-      max_inflight:
-        format: int64
-        type: integer
-        x-go-name: MaxInflight
-      max_msg_queue:
-        format: int64
-        type: integer
-        x-go-name: MaxMsgQueue
-      msg_queue_len:
-        format: uint64
-        type: integer
-        x-go-name: MsgQueueLen
-      qos0_msg_delivered_total:
-        format: uint64
-        type: integer
-        x-go-name: Qos0MsgDeliveredTotal
-      qos0_msg_dropped_total:
-        format: uint64
-        type: integer
-        x-go-name: Qos0MsgDroppedTotal
-      qos1_msg_delivered_total:
-        format: uint64
-        type: integer
-        x-go-name: Qos1MsgDeliveredTotal
-      qos1_msg_dropped_total:
-        format: uint64
-        type: integer
-        x-go-name: Qos1MsgDroppedTotal
-      qos2_msg_delivered_total:
-        format: uint64
-        type: integer
-        x-go-name: Qos2MsgDeliveredTotal
-      qos2_msg_dropped_total:
-        format: uint64
-        type: integer
-        x-go-name: Qos2MsgDroppedTotal
-      status:
-        type: string
-        x-go-name: Status
-      subscriptions:
-        format: uint64
-        type: integer
-        x-go-name: Subscriptions
-    type: object
-    x-go-package: github.com/e154/smart-home/api/server/v1/models
-  MqttSubscription:
-    properties:
-      at:
-        format: date-time
-        type: string
-        x-go-name: At
-      client_id:
-        type: string
-        x-go-name: ClientID
-      name:
-        type: string
-        x-go-name: Name
-      qos:
-        format: uint8
-        type: integer
-        x-go-name: Qos
-=======
   NewAlexaSkill:
     properties:
       description:
@@ -824,7 +683,6 @@
       status:
         type: string
         x-go-name: Status
->>>>>>> b39e0ede
     type: object
     x-go-package: github.com/e154/smart-home/api/server/v1/models
   NewArea:
@@ -998,26 +856,6 @@
         x-go-name: Type
     type: object
     x-go-package: github.com/e154/smart-home/api/server/v1/models
-  NewMqttPublish:
-    properties:
-      payload:
-        items:
-          format: uint8
-          type: integer
-        type: array
-        x-go-name: Payload
-      qos:
-        format: int64
-        type: integer
-        x-go-name: Qos
-      retain:
-        type: boolean
-        x-go-name: Retain
-      topic:
-        type: string
-        x-go-name: Topic
-    type: object
-    x-go-package: github.com/e154/smart-home/api/server/v1/models
   NewNode:
     properties:
       description:
@@ -2624,7 +2462,7 @@
         name: entity
         required: true
         schema:
-          $ref: '#/definitions/Update'
+          $ref: '#/definitions/UpdateEntity'
           type: object
       responses:
         "200":
@@ -2997,279 +2835,6 @@
       summary: search log
       tags:
       - log
-<<<<<<< HEAD
-  /mqtt/client/{id}:
-    delete:
-      operationId: mqttCloseClient
-      parameters:
-      - description: client ID
-        in: path
-        name: id
-        required: true
-        type: string
-      responses:
-        "200":
-          $ref: '#/responses/Success'
-        "400":
-          $ref: '#/responses/Error'
-        "401":
-          description: Unauthorized
-        "403":
-          description: Forbidden
-        "404":
-          $ref: '#/responses/Error'
-        "500":
-          $ref: '#/responses/Error'
-      security:
-      - ApiKeyAuth: []
-      summary: close client
-      tags:
-      - mqtt
-    get:
-      operationId: mqttClientGetById
-      parameters:
-      - description: client ID
-        in: path
-        name: id
-        required: true
-        type: string
-      responses:
-        "200":
-          description: OK
-          schema:
-            $ref: '#/definitions/MqttClient'
-        "400":
-          $ref: '#/responses/Error'
-        "401":
-          description: Unauthorized
-        "403":
-          description: Forbidden
-        "404":
-          $ref: '#/responses/Error'
-        "500":
-          $ref: '#/responses/Error'
-      security:
-      - ApiKeyAuth: []
-      summary: get client by ID
-      tags:
-      - mqtt
-  /mqtt/client/{id}/session:
-    get:
-      operationId: mqttClientGetById
-      parameters:
-      - description: client ID
-        in: path
-        name: id
-        required: true
-        type: string
-      responses:
-        "200":
-          description: OK
-          schema:
-            $ref: '#/definitions/MqttSession'
-        "400":
-          $ref: '#/responses/Error'
-        "401":
-          description: Unauthorized
-        "403":
-          description: Forbidden
-        "404":
-          $ref: '#/responses/Error'
-        "500":
-          $ref: '#/responses/Error'
-      security:
-      - ApiKeyAuth: []
-      summary: get session by client ID
-      tags:
-      - mqtt
-  /mqtt/client/{id}/subscriptions:
-    get:
-      operationId: mqttSubscriptionList
-      parameters:
-      - description: client ID
-        in: path
-        name: id
-        required: true
-        type: string
-      - default: 10
-        description: limit
-        in: query
-        name: limit
-        required: true
-        type: integer
-      - default: 0
-        description: offset
-        in: query
-        name: offset
-        required: true
-        type: integer
-      responses:
-        "200":
-          $ref: '#/responses/MqttSubscriptionList'
-        "401":
-          description: Unauthorized
-        "403":
-          description: Forbidden
-        "500":
-          $ref: '#/responses/Error'
-      security:
-      - ApiKeyAuth: []
-      summary: get subscription list
-      tags:
-      - mqtt
-  /mqtt/client/{id}/topic:
-    delete:
-      operationId: mqttUnsubscribeTopic
-      parameters:
-      - description: client ID
-        in: path
-        name: id
-        required: true
-        type: string
-      - description: topic
-        in: query
-        name: topic
-        required: true
-        type: string
-      responses:
-        "200":
-          $ref: '#/responses/Success'
-        "400":
-          $ref: '#/responses/Error'
-        "401":
-          description: Unauthorized
-        "403":
-          description: Forbidden
-        "404":
-          $ref: '#/responses/Error'
-        "500":
-          $ref: '#/responses/Error'
-      security:
-      - ApiKeyAuth: []
-      summary: delete mqtt by id
-      tags:
-      - mqtt
-  /mqtt/clients:
-    get:
-      operationId: mqttClientList
-      parameters:
-      - default: 10
-        description: limit
-        in: query
-        name: limit
-        required: true
-        type: integer
-      - default: 0
-        description: offset
-        in: query
-        name: offset
-        required: true
-        type: integer
-      responses:
-        "200":
-          $ref: '#/responses/MqttClientList'
-        "401":
-          description: Unauthorized
-        "403":
-          description: Forbidden
-        "500":
-          $ref: '#/responses/Error'
-      security:
-      - ApiKeyAuth: []
-      summary: get client list
-      tags:
-      - mqtt
-  /mqtt/publish:
-    post:
-      operationId: mqttPublish
-      parameters:
-      - description: publish params
-        in: body
-        name: mqtt
-        required: true
-        schema:
-          $ref: '#/definitions/NewMqttPublish'
-          type: object
-      responses:
-        "200":
-          $ref: '#/responses/Success'
-        "400":
-          $ref: '#/responses/Error'
-        "401":
-          description: Unauthorized
-        "403":
-          description: Forbidden
-        "500":
-          $ref: '#/responses/Error'
-      security:
-      - ApiKeyAuth: []
-      summary: publish
-      tags:
-      - mqtt
-  /mqtt/search_topic:
-    get:
-      operationId: mqttSearchTopic
-      parameters:
-      - description: query
-        in: query
-        name: query
-        type: string
-      - default: 10
-        description: limit
-        in: query
-        name: limit
-        required: true
-        type: integer
-      - default: 0
-        description: offset
-        in: query
-        name: offset
-        required: true
-        type: integer
-      responses:
-        "200":
-          $ref: '#/responses/MqttSearchSubscriptionResult'
-        "401":
-          description: Unauthorized
-        "403":
-          description: Forbidden
-        "500":
-          $ref: '#/responses/Error'
-      security:
-      - ApiKeyAuth: []
-      summary: search mqtt topic
-      tags:
-      - mqtt
-  /mqtt/sessions:
-    get:
-      operationId: mqttSessionList
-      parameters:
-      - default: 10
-        description: limit
-        in: query
-        name: limit
-        required: true
-        type: integer
-      - default: 0
-        description: offset
-        in: query
-        name: offset
-        required: true
-        type: integer
-      responses:
-        "200":
-          $ref: '#/responses/MqttSessionList'
-        "401":
-          description: Unauthorized
-        "403":
-          description: Forbidden
-        "500":
-          $ref: '#/responses/Error'
-      security:
-      - ApiKeyAuth: []
-      summary: get session list
-      tags:
-      - mqtt
   /node:
     post:
       operationId: nodeAdd
@@ -3463,8 +3028,6 @@
       summary: search node
       tags:
       - node
-=======
->>>>>>> b39e0ede
   /notifr:
     post:
       operationId: notifySendNewMessage
@@ -5396,94 +4959,6 @@
               type: integer
               x-go-name: Limit
             objects_count:
-              format: int64
-              type: integer
-              x-go-name: ObjectCount
-            offset:
-              format: int64
-              type: integer
-              x-go-name: Offset
-          type: object
-          x-go-name: Meta
-      type: object
-  MqttClientList:
-    description: ""
-    schema:
-      properties:
-        items:
-          items:
-            $ref: '#/definitions/MqttClient'
-          type: array
-          x-go-name: Items
-        meta:
-          properties:
-            limit:
-              format: int64
-              type: integer
-              x-go-name: Limit
-            object_count:
-              format: int64
-              type: integer
-              x-go-name: ObjectCount
-            offset:
-              format: int64
-              type: integer
-              x-go-name: Offset
-          type: object
-          x-go-name: Meta
-      type: object
-  MqttSearchSubscriptionResult:
-    description: ""
-    schema:
-      properties:
-        subscriptions:
-          items:
-            $ref: '#/definitions/MqttSubscription'
-          type: array
-          x-go-name: Subscriptions
-      type: object
-  MqttSessionList:
-    description: ""
-    schema:
-      properties:
-        items:
-          items:
-            $ref: '#/definitions/MqttSession'
-          type: array
-          x-go-name: Items
-        meta:
-          properties:
-            limit:
-              format: int64
-              type: integer
-              x-go-name: Limit
-            object_count:
-              format: int64
-              type: integer
-              x-go-name: ObjectCount
-            offset:
-              format: int64
-              type: integer
-              x-go-name: Offset
-          type: object
-          x-go-name: Meta
-      type: object
-  MqttSubscriptionList:
-    description: ""
-    schema:
-      properties:
-        items:
-          items:
-            $ref: '#/definitions/MqttSubscription'
-          type: array
-          x-go-name: Items
-        meta:
-          properties:
-            limit:
-              format: int64
-              type: integer
-              x-go-name: Limit
-            object_count:
               format: int64
               type: integer
               x-go-name: ObjectCount
