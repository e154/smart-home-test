// This file is part of the Smart Home
// Program complex distribution https://github.com/e154/smart-home
// Copyright (C) 2016-2020, Filippov Alex
//
// This library is free software: you can redistribute it and/or
// modify it under the terms of the GNU Lesser General Public
// License as published by the Free Software Foundation; either
// version 3 of the License, or (at your option) any later version.
//
// This library is distributed in the hope that it will be useful,
// but WITHOUT ANY WARRANTY; without even the implied warranty of
// MERCHANTABILITY or FITNESS FOR A PARTICULAR PURPOSE.  See the GNU
// Library General Public License for more details.
//
// You should have received a copy of the GNU Lesser General Public
// License along with this library.  If not, see
// <https://www.gnu.org/licenses/>.

package mqtt

import (
	"context"
	"github.com/DrmagicE/gmqtt/config"
	"github.com/DrmagicE/gmqtt/retained"
	"github.com/DrmagicE/gmqtt/server"
)

// Admin ...
type Admin interface {
	GetClients(_page, _pageSize uint32) (clients, total interface{}, err error)
	//GetClient(clientId string) (client *management.ClientInfo, err error)
	//GetSessions(limit, offset int) (list []*management.SessionInfo, total int, err error)
	//GetSession(clientId string) (session *management.SessionInfo, err error)
	//GetSubscriptions(clientId string, limit, offset int) (list []*management.SubscriptionInfo, total int, err error)
	//Subscribe(clientId, topic string, qos int) (err error)
	//Unsubscribe(clientId, topic string) (err error)
	//Publish(topic string, qos int, payload []byte, retain bool) (err error)
	//CloseClient(clientId string) (err error)
	//SearchTopic(query string) (result []*management.SubscriptionInfo, err error)
}

type MqttCli interface {
	Publish(topic string, payload []byte) error
	Subscribe(topic string, handler MessageHandler) error
	Unsubscribe(topic string)
	UnsubscribeAll()
	OnMsgArrived(ctx context.Context, client server.Client, req *server.MsgArrivedRequest)
}

type MqttServ interface {
	Shutdown() error
	Start()
	Publish(topic string, payload []byte, qos uint8, retain bool) error
	NewClient(name string) MqttCli
<<<<<<< HEAD
	Admin() Admin
=======
	RemoveClient(name string)
>>>>>>> b39e0ede
}

// GMqttServer ...
type GMqttServer interface {
	// ...
	Run() error
	// ...
	Stop(ctx context.Context) error
	// ...
	Init(opts ...server.Options) error
	// SubscriptionStore returns the subscription.Store.
	SubscriptionService() server.SubscriptionService
	// RetainedStore returns the retained.Store.
	RetainedStore() retained.Store
	// Publisher returns the Publisher
	Publisher() server.Publisher
	// client return the ClientService
	ClientService() server.ClientService
	// GetConfig returns the config of the server
	GetConfig() config.Config
	// StatsManager returns StatsReader
	StatsManager() server.StatsReader
}

// Message ...
type Message struct {
	Dup      bool
	Qos      uint8
	Retained bool
	Topic    string
	PacketID uint16
	Payload  []byte
}

// MessageHandler ...
type MessageHandler func(MqttCli, Message)<|MERGE_RESOLUTION|>--- conflicted
+++ resolved
@@ -52,11 +52,8 @@
 	Start()
 	Publish(topic string, payload []byte, qos uint8, retain bool) error
 	NewClient(name string) MqttCli
-<<<<<<< HEAD
+	RemoveClient(name string)
 	Admin() Admin
-=======
-	RemoveClient(name string)
->>>>>>> b39e0ede
 }
 
 // GMqttServer ...
