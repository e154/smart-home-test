basePath: /api/v1
consumes:
- application/json
definitions:
  AccessItem:
    properties:
      actions:
        items:
          type: string
        type: array
        x-go-name: Actions
      description:
        type: string
        x-go-name: Description
      method:
        type: string
        x-go-name: Method
      role_name:
        type: string
        x-go-name: RoleName
    type: object
    x-go-package: github.com/e154/smart-home/api/server/v1/models
  AccessLevels:
    additionalProperties:
      $ref: '#/definitions/AccessItem'
    type: object
    x-go-package: github.com/e154/smart-home/api/server/v1/models
  AccessList:
    additionalProperties:
      $ref: '#/definitions/AccessLevels'
    type: object
    x-go-package: github.com/e154/smart-home/api/server/v1/models
  AccessListDiff:
    additionalProperties:
      additionalProperties:
        type: boolean
      type: object
    type: object
    x-go-package: github.com/e154/smart-home/api/server/v1/models
  AuthSignInResponse:
    properties:
      access_token:
        type: string
        x-go-name: AccessToken
      current_user:
        $ref: '#/definitions/CurrentUser'
    type: object
    x-go-package: github.com/e154/smart-home/api/server/v1/models
  CurrentUser:
    description: Current User represents the user for this application
    properties:
      created_at:
        format: date-time
        type: string
        x-go-name: CreatedAt
      current_sign_in_at:
        format: date-time
        type: string
        x-go-name: CurrentSignInAt
      email:
        type: string
        x-go-name: Email
      first_name:
        type: string
        x-go-name: FirstName
      history:
        items:
          $ref: '#/definitions/UserHistory'
        type: array
        x-go-name: History
      id:
        format: int64
        type: integer
        x-go-name: Id
      image:
        $ref: '#/definitions/Image'
      lang:
        type: string
        x-go-name: Lang
      last_name:
        type: string
        x-go-name: LastName
      last_sign_in_at:
        format: date-time
        type: string
        x-go-name: LastSignInAt
      meta:
        items:
          $ref: '#/definitions/UserByIdModelMeta'
        type: array
        x-go-name: Meta
      nickname:
        type: string
        x-go-name: Nickname
      role:
        $ref: '#/definitions/Role'
      sign_in_count:
        format: int64
        type: integer
        x-go-name: SignInCount
      updated_at:
        format: date-time
        type: string
        x-go-name: UpdatedAt
    type: object
    x-go-package: github.com/e154/smart-home/api/server/v1/models
  DeleteGateMobile:
    properties:
      token:
        type: string
        x-go-name: Token
    type: object
    x-go-package: github.com/e154/smart-home/api/server/v1/models
  DevCommandConfig:
    type: object
    x-go-package: github.com/e154/smart-home/api/server/v1/models
  DevModBusRtuConfig:
    properties:
      baud:
        format: int64
        type: integer
        x-go-name: Baud
      data_bits:
        format: int64
        type: integer
        x-go-name: DataBits
      parity:
        type: string
        x-go-name: Parity
      slave_id:
        format: int64
        type: integer
        x-go-name: SlaveId
      stop_bits:
        format: int64
        type: integer
        x-go-name: StopBits
      timeout:
        format: int64
        type: integer
        x-go-name: Timeout
    type: object
    x-go-package: github.com/e154/smart-home/api/server/v1/models
  DevModBusTcpConfig:
    properties:
      address_port:
        type: string
        x-go-name: AddressPort
      slave_id:
        format: int64
        type: integer
        x-go-name: SlaveId
    type: object
    x-go-package: github.com/e154/smart-home/api/server/v1/models
  DevMqttConfig:
    properties:
      address:
        type: string
        x-go-name: Address
      password:
        type: string
        x-go-name: Password
      user:
        type: string
        x-go-name: User
    type: object
    x-go-package: github.com/e154/smart-home/api/server/v1/models
  DevSmartBusConfig:
    properties:
      baud:
        format: int64
        type: integer
        x-go-name: Baud
      device:
        format: int64
        type: integer
        x-go-name: Device
      sleep:
        format: int64
        type: integer
        x-go-name: Sleep
      stop_bits:
        format: int64
        type: integer
        x-go-name: StopBits
      timeout:
        format: int64
        type: integer
        x-go-name: Timeout
    type: object
    x-go-package: github.com/e154/smart-home/api/server/v1/models
  Device:
    properties:
      actions:
        items:
          $ref: '#/definitions/DeviceAction'
        type: array
        x-go-name: Actions
      description:
        type: string
        x-go-name: Description
      device:
        $ref: '#/definitions/ParentDevice'
      device_id:
        format: int64
        type: integer
        x-go-name: DeviceId
      id:
        format: int64
        type: integer
        x-go-name: Id
      is_group:
        type: boolean
        x-go-name: IsGroup
      name:
        type: string
        x-go-name: Name
      properties:
        $ref: '#/definitions/DeviceProperties'
      states:
        items:
          $ref: '#/definitions/DeviceState'
        type: array
        x-go-name: States
      status:
        type: string
        x-go-name: Status
      type:
        type: string
        x-go-name: Type
    type: object
    x-go-package: github.com/e154/smart-home/api/mobile/v1/models
  DeviceAction:
    properties:
      description:
        type: string
        x-go-name: Description
      device:
        $ref: '#/definitions/DeviceActionDevice'
      device_id:
        format: int64
        type: integer
        x-go-name: DeviceId
      id:
        format: int64
        type: integer
        x-go-name: Id
      name:
        type: string
        x-go-name: Name
      script:
        $ref: '#/definitions/DeviceActionScript'
    type: object
    x-go-package: github.com/e154/smart-home/api/mobile/v1/models
  DeviceActionDevice:
    properties:
      id:
        format: int64
        type: integer
        x-go-name: Id
    type: object
    x-go-package: github.com/e154/smart-home/api/mobile/v1/models
  DeviceActionScript:
    properties:
      id:
        format: int64
        type: integer
        x-go-name: Id
    type: object
    x-go-package: github.com/e154/smart-home/api/mobile/v1/models
  DeviceProperties:
    allOf:
    - properties:
        baud:
          format: int64
          type: integer
          x-go-name: Baud
        data_bits:
          format: int64
          type: integer
          x-go-name: DataBits
        parity:
          type: string
          x-go-name: Parity
        slave_id:
          format: int64
          type: integer
          x-go-name: SlaveId
        stop_bits:
          format: int64
          type: integer
          x-go-name: StopBits
        timeout:
          format: int64
          type: integer
          x-go-name: Timeout
      type: object
    - properties:
<<<<<<< HEAD
=======
        baud:
          format: int64
          type: integer
          x-go-name: Baud
        device:
          format: int64
          type: integer
          x-go-name: Device
        sleep:
          format: int64
          type: integer
          x-go-name: Sleep
        stop_bits:
          format: int64
          type: integer
          x-go-name: StopBits
        timeout:
          format: int64
          type: integer
          x-go-name: Timeout
      type: object
    - type: object
    - properties:
        baud:
          format: int64
          type: integer
          x-go-name: Baud
        data_bits:
          format: int64
          type: integer
          x-go-name: DataBits
        parity:
          type: string
          x-go-name: Parity
        slave_id:
          format: int64
          type: integer
          x-go-name: SlaveId
        stop_bits:
          format: int64
          type: integer
          x-go-name: StopBits
        timeout:
          format: int64
          type: integer
          x-go-name: Timeout
      type: object
    - properties:
>>>>>>> 70a4f838
        address_port:
          type: string
          x-go-name: AddressPort
        slave_id:
          format: int64
          type: integer
          x-go-name: SlaveId
      type: object
    - properties:
        baud:
          format: int64
          type: integer
          x-go-name: Baud
        device:
          format: int64
          type: integer
          x-go-name: Device
        sleep:
          format: int64
          type: integer
          x-go-name: Sleep
        stop_bits:
          format: int64
          type: integer
          x-go-name: StopBits
        timeout:
          format: int64
          type: integer
          x-go-name: Timeout
      type: object
    - type: object
    - properties:
        address:
          type: string
          x-go-name: Address
        password:
          type: string
          x-go-name: Password
        user:
          type: string
          x-go-name: User
      type: object
    description: |-
      An AllOfModel is composed out of embedded structs but it should build
      an allOf property
    x-go-package: github.com/e154/smart-home/api/server/v1/models
  DeviceShort:
    properties:
      description:
        type: string
        x-go-name: Description
      id:
        format: int64
        type: integer
        x-go-name: Id
      name:
        type: string
        x-go-name: Name
      status:
        type: string
        x-go-name: Status
      type:
        type: string
        x-go-name: Type
    type: object
    x-go-package: github.com/e154/smart-home/api/server/v1/models
  DeviceState:
    properties:
      created_at:
        format: date-time
        type: string
        x-go-name: CreatedAt
      description:
        type: string
        x-go-name: Description
      device:
        $ref: '#/definitions/DeviceStateDevice'
      id:
        format: int64
        type: integer
        x-go-name: Id
      system_name:
        type: string
        x-go-name: SystemName
      updated_at:
        format: date-time
        type: string
        x-go-name: UpdatedAt
    type: object
    x-go-package: github.com/e154/smart-home/api/server/v1/models
  DeviceStateDevice:
    properties:
      id:
        format: int64
        type: integer
        x-go-name: Id
    type: object
    x-go-package: github.com/e154/smart-home/api/server/v1/models
  Error:
    properties:
      code:
        $ref: '#/definitions/ResponseType'
      errors:
        $ref: '#/definitions/ErrorErrors'
      message:
        description: описание ошибки
        type: string
        x-go-name: Message
    type: object
    x-go-package: github.com/e154/smart-home/api/server/v1/models
  ErrorErrors:
    items:
      $ref: '#/definitions/ErrorErrorsItems'
    type: array
    x-go-package: github.com/e154/smart-home/api/server/v1/models
  ErrorErrorsItems:
    properties:
      code:
        description: тип ишибки
        type: string
        x-go-name: Code
      field:
        description: поле вызвавшее ошибку
        type: string
        x-go-name: Field
      message:
        description: описание
        type: string
        x-go-name: Message
    type: object
    x-go-package: github.com/e154/smart-home/api/server/v1/models
  ExecScript:
    properties:
      description:
        type: string
        x-go-name: Description
      lang:
        type: string
        x-go-name: Lang
      name:
        type: string
        x-go-name: Name
      source:
        type: string
        x-go-name: Source
    type: object
    x-go-package: github.com/e154/smart-home/api/server/v1/models
  Flow:
    properties:
      connections:
        items:
          $ref: '#/definitions/FlowConnection'
        type: array
        x-go-name: Connections
      created_at:
        format: date-time
        type: string
        x-go-name: CreatedAt
      description:
        type: string
        x-go-name: Description
      flow_elements:
        items:
          $ref: '#/definitions/FlowElement'
        type: array
        x-go-name: FlowElements
      id:
        format: int64
        type: integer
        x-go-name: Id
      name:
        type: string
        x-go-name: Name
      status:
        type: string
        x-go-name: Status
      updated_at:
        format: date-time
        type: string
        x-go-name: UpdatedAt
      workers:
        items:
          $ref: '#/definitions/FlowWorker'
        type: array
        x-go-name: Workers
      workflow:
        $ref: '#/definitions/FlowWorkflow'
      workflow_id:
        format: int64
        type: integer
        x-go-name: WorkflowId
      workflow_scenario_id:
        format: int64
        type: integer
        x-go-name: WorkflowScenarioId
    type: object
    x-go-package: github.com/e154/smart-home/api/server/v1/models
  FlowConnection:
    properties:
      created_at:
        format: date-time
        type: string
        x-go-name: CreatedAt
      direction:
        type: string
        x-go-name: Direction
      element_from:
        type: string
        x-go-name: ElementFrom
      element_to:
        type: string
        x-go-name: ElementTo
      flow_id:
        format: int64
        type: integer
        x-go-name: FlowId
      graph_settings:
        type: string
        x-go-name: GraphSettings
      name:
        type: string
        x-go-name: Name
      point_from:
        format: int64
        type: integer
        x-go-name: PointFrom
      point_to:
        format: int64
        type: integer
        x-go-name: PointTo
      updated_at:
        format: date-time
        type: string
        x-go-name: UpdatedAt
      uuid:
        type: string
        x-go-name: Uuid
    type: object
    x-go-package: github.com/e154/smart-home/api/server/v1/models
  FlowElement:
    properties:
      created_at:
        format: date-time
        type: string
        x-go-name: CreatedAt
      description:
        type: string
        x-go-name: Description
      flow_id:
        format: int64
        type: integer
        x-go-name: FlowId
      flow_link:
        format: int64
        type: integer
        x-go-name: FlowLink
      graph_settings:
        type: string
        x-go-name: GraphSettings
      name:
        type: string
        x-go-name: Name
      prototype_type:
        type: string
        x-go-name: PrototypeType
      script:
        $ref: '#/definitions/Script'
      script_id:
        format: int64
        type: integer
        x-go-name: ScriptId
      status:
        type: string
        x-go-name: Status
      updated_at:
        format: date-time
        type: string
        x-go-name: UpdatedAt
      uuid:
        type: string
        x-go-name: Uuid
    type: object
    x-go-package: github.com/e154/smart-home/api/server/v1/models
  FlowShort:
    properties:
      created_at:
        format: date-time
        type: string
        x-go-name: CreatedAt
      description:
        type: string
        x-go-name: Description
      id:
        format: int64
        type: integer
        x-go-name: Id
      name:
        type: string
        x-go-name: Name
      status:
        type: string
        x-go-name: Status
      updated_at:
        format: date-time
        type: string
        x-go-name: UpdatedAt
      workers:
        items:
          properties:
            id:
              format: int64
              type: integer
              x-go-name: Id
          type: object
        type: array
        x-go-name: Workers
      workflow:
        properties:
          id:
            format: int64
            type: integer
            x-go-name: Id
          name:
            type: string
            x-go-name: Name
          scenario:
            properties:
              id:
                format: int64
                type: integer
                x-go-name: Id
              name:
                type: string
                x-go-name: Name
            type: object
            x-go-name: Scenario
        type: object
        x-go-name: Workflow
    type: object
    x-go-package: github.com/e154/smart-home/api/server/v1/models
  FlowWorker:
    properties:
      created_at:
        format: date-time
        type: string
        x-go-name: CreatedAt
      device_action:
        $ref: '#/definitions/DeviceAction'
      device_action_id:
        format: int64
        type: integer
        x-go-name: DeviceActionId
      flow_id:
        format: int64
        type: integer
        x-go-name: FlowId
      id:
        format: int64
        type: integer
        x-go-name: Id
      name:
        type: string
        x-go-name: Name
      status:
        type: string
        x-go-name: Status
      time:
        type: string
        x-go-name: Time
      updated_at:
        format: date-time
        type: string
        x-go-name: UpdatedAt
      workflow:
        $ref: '#/definitions/FlowWorkflow'
      workflow_id:
        format: int64
        type: integer
        x-go-name: WorkflowId
    type: object
    x-go-package: github.com/e154/smart-home/api/server/v1/models
  FlowWorkflow:
    properties:
      created_at:
        format: date-time
        type: string
        x-go-name: CreatedAt
      description:
        type: string
        x-go-name: Description
      id:
        format: int64
        type: integer
        x-go-name: Id
      name:
        type: string
        x-go-name: Name
      status:
        type: string
        x-go-name: Status
      updated_at:
        format: date-time
        type: string
        x-go-name: UpdatedAt
    type: object
    x-go-package: github.com/e154/smart-home/api/server/v1/models
  GateMobileList:
    properties:
      token_list:
        items:
          type: string
        type: array
        x-go-name: TokenList
      total:
        format: int64
        type: integer
        x-go-name: Total
    type: object
    x-go-package: github.com/e154/smart-home/api/server/v1/models
  GateSettings:
    properties:
      address:
        type: string
        x-go-name: Address
      enabled:
        type: boolean
        x-go-name: Enabled
      gate_server_token:
        type: string
        x-go-name: GateServerToken
    type: object
    x-go-package: github.com/e154/smart-home/api/server/v1/models
  Image:
    properties:
      created_at:
        format: date-time
        type: string
        x-go-name: CreatedAt
      id:
        format: int64
        type: integer
        x-go-name: Id
      image:
        type: string
        x-go-name: Image
      mime_type:
        type: string
        x-go-name: MimeType
      name:
        type: string
        x-go-name: Name
      size:
        format: int64
        type: integer
        x-go-name: Size
      thumb:
        type: string
        x-go-name: Thumb
      title:
        type: string
        x-go-name: Title
      url:
        type: string
        x-go-name: Url
    type: object
    x-go-package: github.com/e154/smart-home/api/server/v1/models
  Log:
    properties:
      body:
        type: string
        x-go-name: Body
      created_at:
        format: date-time
        type: string
        x-go-name: CreatedAt
      id:
        format: int64
        type: integer
        x-go-name: Id
      level:
        type: string
        x-go-name: Level
    type: object
    x-go-package: github.com/e154/smart-home/api/server/v1/models
  Map:
    properties:
      description:
        type: string
        x-go-name: Description
      id:
        format: int64
        type: integer
        x-go-name: Id
      name:
        type: string
        x-go-name: Name
      options:
        $ref: '#/definitions/MapOptions'
    type: object
    x-go-package: github.com/e154/smart-home/api/mobile/v1/models
  MapDevice:
    properties:
      actions:
        items:
          $ref: '#/definitions/MapDeviceAction'
        type: array
        x-go-name: Actions
      device_id:
        format: int64
        type: integer
        x-go-name: DeviceId
      id:
        format: int64
        type: integer
        x-go-name: Id
      image:
        $ref: '#/definitions/Image'
      image_id:
        format: int64
        type: integer
        x-go-name: ImageId
      states:
        items:
          $ref: '#/definitions/MapDeviceState'
        type: array
        x-go-name: States
      system_name:
        type: string
        x-go-name: SystemName
    type: object
    x-go-package: github.com/e154/smart-home/api/mobile/v1/models
  MapDeviceAction:
    properties:
      created_at:
        format: date-time
        type: string
        x-go-name: CreatedAt
      device_action:
        $ref: '#/definitions/DeviceAction'
      device_action_id:
        format: int64
        type: integer
        x-go-name: DeviceActionId
      id:
        format: int64
        type: integer
        x-go-name: Id
      image:
        $ref: '#/definitions/Image'
      image_id:
        format: int64
        type: integer
        x-go-name: ImageId
      map_device_id:
        format: int64
        type: integer
        x-go-name: MapDeviceId
      type:
        type: string
        x-go-name: Type
      updated_at:
        format: date-time
        type: string
        x-go-name: UpdatedAt
    type: object
    x-go-package: github.com/e154/smart-home/api/server/v1/models
  MapDeviceState:
    properties:
      device_state:
        $ref: '#/definitions/DeviceState'
      device_state_id:
        format: int64
        type: integer
        x-go-name: DeviceStateId
      id:
        format: int64
        type: integer
        x-go-name: Id
      image:
        $ref: '#/definitions/Image'
      image_id:
        format: int64
        type: integer
        x-go-name: ImageId
      map_device_id:
        format: int64
        type: integer
        x-go-name: MapDeviceId
      style:
        type: string
        x-go-name: Style
    type: object
    x-go-package: github.com/e154/smart-home/api/mobile/v1/models
  MapElement:
    properties:
      description:
        type: string
        x-go-name: Description
      graph_settings:
        $ref: '#/definitions/MapElementGraphSettings'
      id:
        format: int64
        type: integer
        x-go-name: Id
      layer_id:
        format: int64
        type: integer
        x-go-name: LayerId
      map_id:
        format: int64
        type: integer
        x-go-name: MapId
      name:
        type: string
        x-go-name: Name
      prototype:
        $ref: '#/definitions/Prototype'
      prototype_id:
        format: int64
        type: integer
        x-go-name: PrototypeId
      prototype_type:
        type: string
        x-go-name: PrototypeType
      status:
        type: string
        x-go-name: Status
      weight:
        format: int64
        type: integer
        x-go-name: Weight
      zone:
        $ref: '#/definitions/MapZone'
    type: object
    x-go-package: github.com/e154/smart-home/api/mobile/v1/models
  MapElementGraphSettings:
    properties:
      height:
        format: int64
        type: integer
        x-go-name: Height
      position:
        $ref: '#/definitions/MapElementGraphSettingsPosition'
      width:
        format: int64
        type: integer
        x-go-name: Width
    type: object
    x-go-package: github.com/e154/smart-home/api/server/v1/models
  MapElementGraphSettingsPosition:
    properties:
      left:
        format: int64
        type: integer
        x-go-name: Left
      top:
        format: int64
        type: integer
        x-go-name: Top
    type: object
    x-go-package: github.com/e154/smart-home/api/server/v1/models
  MapFull:
    properties:
      created_at:
        format: date-time
        type: string
        x-go-name: CreatedAt
      description:
        type: string
        x-go-name: Description
      id:
        format: int64
        type: integer
        x-go-name: Id
      layers:
        items:
          $ref: '#/definitions/MapLayer'
        type: array
        x-go-name: Layers
      name:
        type: string
        x-go-name: Name
      options:
        $ref: '#/definitions/MapOptions'
      updated_at:
        format: date-time
        type: string
        x-go-name: UpdatedAt
    type: object
    x-go-package: github.com/e154/smart-home/api/server/v1/models
<<<<<<< HEAD
  MapImage:
    properties:
      id:
        format: int64
        type: integer
        x-go-name: Id
      image:
        $ref: '#/definitions/Image'
      image_id:
        format: int64
        type: integer
        x-go-name: ImageId
      style:
        type: string
        x-go-name: Style
    type: object
    x-go-package: github.com/e154/smart-home/api/server/v1/models
=======
>>>>>>> 70a4f838
  MapLayer:
    properties:
      created_at:
        format: date-time
        type: string
        x-go-name: CreatedAt
      description:
        type: string
        x-go-name: Description
      elements:
        items:
          $ref: '#/definitions/MapElement'
        type: array
        x-go-name: Elements
      id:
        format: int64
        type: integer
        x-go-name: Id
      map:
        $ref: '#/definitions/Map'
      map_id:
        format: int64
        type: integer
        x-go-name: MapId
      name:
        type: string
        x-go-name: Name
      status:
        type: string
        x-go-name: Status
      updated_at:
        format: date-time
        type: string
        x-go-name: UpdatedAt
      weight:
        format: int64
        type: integer
        x-go-name: Weight
    type: object
    x-go-package: github.com/e154/smart-home/api/server/v1/models
  MapOptions:
    properties:
      element_option_text:
        type: boolean
        x-go-name: ElementOptionText
      element_state_text:
        type: boolean
        x-go-name: ElementStateText
      zoom:
        format: double
        type: number
        x-go-name: Zoom
    type: object
    x-go-package: github.com/e154/smart-home/api/server/v1/models
  MapText:
    properties:
      id:
        format: int64
        type: integer
        x-go-name: Id
      style:
        type: string
        x-go-name: Style
      text:
        type: string
        x-go-name: Text
    type: object
    x-go-package: github.com/e154/smart-home/api/mobile/v1/models
  MapZone:
    properties:
      id:
        format: int64
        type: integer
        x-go-name: Id
      name:
        type: string
        x-go-name: Name
    type: object
    x-go-package: github.com/e154/smart-home/api/mobile/v1/models
  Message:
    properties:
      created_at:
        format: date-time
        type: string
        x-go-name: CreatedAt
      email_body:
        type: string
        x-go-name: EmailBody
      email_from:
        type: string
        x-go-name: EmailFrom
      email_subject:
        type: string
        x-go-name: EmailSubject
      id:
        format: int64
        type: integer
        x-go-name: Id
      slack_text:
        type: string
        x-go-name: SlackText
      sms_text:
        type: string
        x-go-name: SmsText
      telegram_text:
        type: string
        x-go-name: TelegramText
      type:
        type: string
        x-go-name: Type
      ui_text:
        type: string
        x-go-name: UiText
      updated_at:
        format: date-time
        type: string
        x-go-name: UpdatedAt
    type: object
    x-go-package: github.com/e154/smart-home/api/server/v1/models
  MessageDelivery:
    properties:
      address:
        type: string
        x-go-name: Address
      created_at:
        format: date-time
        type: string
        x-go-name: CreatedAt
      error_message_body:
        type: string
        x-go-name: ErrorMessageBody
      error_message_status:
        type: string
        x-go-name: ErrorMessageStatus
      id:
        format: int64
        type: integer
        x-go-name: Id
      message:
        $ref: '#/definitions/Message'
      message_id:
        format: int64
        type: integer
        x-go-name: MessageId
      status:
        type: string
        x-go-name: Status
      updated_at:
        format: date-time
        type: string
        x-go-name: UpdatedAt
    type: object
    x-go-package: github.com/e154/smart-home/api/server/v1/models
  MqttClient:
    properties:
      clean_session:
        type: boolean
        x-go-name: CleanSession
      client_id:
        type: string
        x-go-name: ClientID
      connected_at:
        format: date-time
        type: string
        x-go-name: ConnectedAt
      disconnected_at:
        format: date-time
        type: string
        x-go-name: DisconnectedAt
      keep_alive:
        format: uint16
        type: integer
        x-go-name: KeepAlive
      local_addr:
        type: string
        x-go-name: LocalAddr
      password:
        type: string
        x-go-name: Password
      remote_addr:
        type: string
        x-go-name: RemoteAddr
      username:
        type: string
        x-go-name: Username
      will_flag:
        type: boolean
        x-go-name: WillFlag
      will_payload:
        type: string
        x-go-name: WillPayload
      will_qos:
        format: uint8
        type: integer
        x-go-name: WillQos
      will_retain:
        type: boolean
        x-go-name: WillRetain
      will_topic:
        type: string
        x-go-name: WillTopic
    type: object
    x-go-package: github.com/e154/smart-home/api/server/v1/models
  MqttSession:
    properties:
      await_rel_len:
        format: int64
        type: integer
        x-go-name: AwaitRelLen
      clean_session:
        type: boolean
        x-go-name: CleanSession
      client_id:
        type: string
        x-go-name: ClientID
      connected_at:
        format: date-time
        type: string
        x-go-name: ConnectedAt
      disconnected_at:
        format: date-time
        type: string
        x-go-name: DisconnectedAt
      inflight_len:
        format: int64
        type: integer
        x-go-name: InflightLen
      max_await_rel:
        format: int64
        type: integer
        x-go-name: MaxAwaitRel
      max_inflight:
        format: int64
        type: integer
        x-go-name: MaxInflight
      max_msg_queue:
        format: int64
        type: integer
        x-go-name: MaxMsgQueue
      msg_delivered_total:
        format: int64
        type: integer
        x-go-name: MsgDeliveredTotal
      msg_dropped_total:
        format: int64
        type: integer
        x-go-name: MsgDroppedTotal
      msg_queue_len:
        format: int64
        type: integer
        x-go-name: MsgQueueLen
      status:
        type: string
        x-go-name: Status
      subscriptions:
        format: int64
        type: integer
        x-go-name: Subscriptions
    type: object
    x-go-package: github.com/e154/smart-home/api/server/v1/models
  MqttSubscription:
    properties:
      at:
        format: date-time
        type: string
        x-go-name: At
      client_id:
        type: string
        x-go-name: ClientID
      name:
        type: string
        x-go-name: Name
      qos:
        format: uint8
        type: integer
        x-go-name: Qos
    type: object
    x-go-package: github.com/e154/smart-home/api/server/v1/models
  NewDevice:
    properties:
      description:
        type: string
        x-go-name: Description
      device:
        $ref: '#/definitions/ParentDevice'
      name:
        type: string
        x-go-name: Name
      node:
        $ref: '#/definitions/NewDeviceNode'
      properties:
        $ref: '#/definitions/DeviceProperties'
      status:
        type: string
        x-go-name: Status
      type:
        type: string
        x-go-name: Type
    type: object
    x-go-package: github.com/e154/smart-home/api/server/v1/models
  NewDeviceAction:
    properties:
      description:
        type: string
        x-go-name: Description
      device:
        $ref: '#/definitions/DeviceActionDevice'
      name:
        type: string
        x-go-name: Name
      script:
        $ref: '#/definitions/DeviceActionScript'
    type: object
    x-go-package: github.com/e154/smart-home/api/server/v1/models
  NewDeviceNode:
    properties:
      id:
        format: int64
        type: integer
        x-go-name: Id
    type: object
    x-go-package: github.com/e154/smart-home/api/server/v1/models
  NewDeviceState:
    properties:
      description:
        type: string
        x-go-name: Description
      device:
        $ref: '#/definitions/DeviceStateDevice'
      system_name:
        type: string
        x-go-name: SystemName
    type: object
    x-go-package: github.com/e154/smart-home/api/server/v1/models
  NewFlow:
    properties:
      description:
        type: string
        x-go-name: Description
      name:
        type: string
        x-go-name: Name
      scenario:
        properties:
          id:
            format: int64
            type: integer
            x-go-name: Id
        type: object
        x-go-name: Scenario
      status:
        type: string
        x-go-name: Status
      workflow:
        properties:
          id:
            format: int64
            type: integer
            x-go-name: Id
        type: object
        x-go-name: Workflow
    type: object
    x-go-package: github.com/e154/smart-home/api/server/v1/models
  NewImage:
    properties:
      image:
        type: string
        x-go-name: Image
      mime_type:
        type: string
        x-go-name: MimeType
      name:
        type: string
        x-go-name: Name
      size:
        format: int64
        type: integer
        x-go-name: Size
      thumb:
        type: string
        x-go-name: Thumb
      title:
        type: string
        x-go-name: Title
    type: object
    x-go-package: github.com/e154/smart-home/api/server/v1/models
  NewLog:
    properties:
      Level:
        type: string
      body:
        type: string
        x-go-name: Body
    type: object
    x-go-package: github.com/e154/smart-home/api/server/v1/models
  NewMap:
    properties:
      description:
        type: string
        x-go-name: Description
      name:
        type: string
        x-go-name: Name
      options:
        $ref: '#/definitions/MapOptions'
    type: object
    x-go-package: github.com/e154/smart-home/api/server/v1/models
  NewMapElement:
    properties:
      description:
        type: string
        x-go-name: Description
      graph_settings:
        $ref: '#/definitions/MapElementGraphSettings'
      layer:
        $ref: '#/definitions/MapLayer'
      layer_id:
        format: int64
        type: integer
        x-go-name: LayerId
      map:
        $ref: '#/definitions/Map'
      map_id:
        format: int64
        type: integer
        x-go-name: MapId
      name:
        type: string
        x-go-name: Name
      prototype:
        $ref: '#/definitions/Prototype'
      prototype_id:
        format: int64
        type: integer
        x-go-name: PrototypeId
      prototype_type:
        type: string
        x-go-name: PrototypeType
      status:
        type: string
        x-go-name: Status
      weight:
        format: int64
        type: integer
        x-go-name: Weight
      zone:
        $ref: '#/definitions/MapZone'
    type: object
    x-go-package: github.com/e154/smart-home/api/server/v1/models
  NewMapLayer:
    properties:
      description:
        type: string
        x-go-name: Description
      map:
        $ref: '#/definitions/Map'
      name:
        type: string
        x-go-name: Name
      status:
        type: string
        x-go-name: Status
    type: object
    x-go-package: github.com/e154/smart-home/api/server/v1/models
  NewMapZone:
    properties:
      name:
        type: string
        x-go-name: Name
    type: object
    x-go-package: github.com/e154/smart-home/api/server/v1/models
  NewMqttPublish:
    properties:
      payload:
        items:
          format: uint8
          type: integer
        type: array
        x-go-name: Payload
      qos:
        format: int64
        type: integer
        x-go-name: Qos
      retain:
        type: boolean
        x-go-name: Retain
      topic:
        type: string
        x-go-name: Topic
    type: object
    x-go-package: github.com/e154/smart-home/api/server/v1/models
  NewNode:
    properties:
      description:
        type: string
        x-go-name: Description
      ip:
        type: string
        x-go-name: IP
      login:
        type: string
        x-go-name: Login
      name:
        type: string
        x-go-name: Name
      password:
        type: string
        x-go-name: Password
      password_repeat:
        type: string
        x-go-name: PasswordRepeat
      port:
        format: int64
        type: integer
        x-go-name: Port
      status:
        type: string
        x-go-name: Status
    type: object
    x-go-package: github.com/e154/smart-home/api/server/v1/models
  NewNotifrMessage:
    properties:
      address:
        type: string
        x-go-name: Address
      body_type:
        type: string
        x-go-name: BodyType
      email_body:
        type: string
        x-go-name: EmailBody
      email_from:
        type: string
        x-go-name: EmailFrom
      email_subject:
        type: string
        x-go-name: EmailSubject
      params:
        additionalProperties:
          type: string
        type: object
        x-go-name: Params
      slack_text:
        type: string
        x-go-name: SlackText
      sms_text:
        type: string
        x-go-name: SmsText
      template:
        type: string
        x-go-name: Template
      type:
        type: string
        x-go-name: Type
    type: object
    x-go-package: github.com/e154/smart-home/api/server/v1/models
  NewRole:
    properties:
      description:
        type: string
        x-go-name: Description
      name:
        type: string
        x-go-name: Name
      parent:
        properties:
          name:
            type: string
            x-go-name: Name
        type: object
        x-go-name: Parent
    type: object
    x-go-package: github.com/e154/smart-home/api/server/v1/models
  NewScript:
    properties:
      description:
        type: string
        x-go-name: Description
      lang:
        type: string
        x-go-name: Lang
      name:
        type: string
        x-go-name: Name
      source:
        type: string
        x-go-name: Source
    type: object
    x-go-package: github.com/e154/smart-home/api/server/v1/models
  NewTemplate:
    properties:
      content:
        type: string
        x-go-name: Content
      description:
        type: string
        x-go-name: Description
      name:
        type: string
        x-go-name: Name
      parent:
        type: string
        x-go-name: ParentName
      status:
        type: string
        x-go-name: Status
      type:
        type: string
        x-go-name: Type
    type: object
    x-go-package: github.com/e154/smart-home/api/server/v1/models
  NewTemplateItem:
    properties:
      content:
        type: string
        x-go-name: Content
      description:
        type: string
        x-go-name: Description
      name:
        type: string
        x-go-name: Name
      parent:
        type: string
        x-go-name: ParentName
      status:
        type: string
        x-go-name: Status
      type:
        type: string
        x-go-name: Type
    type: object
    x-go-package: github.com/e154/smart-home/api/server/v1/models
  NewUser:
    properties:
      email:
        type: string
        x-go-name: Email
      first_name:
        type: string
        x-go-name: FirstName
      image:
        $ref: '#/definitions/NewUserImage'
      lang:
        type: string
        x-go-name: Lang
      last_name:
        type: string
        x-go-name: LastName
      meta:
        items:
          $ref: '#/definitions/NewUserMeta'
        type: array
        x-go-name: Meta
      nickname:
        type: string
        x-go-name: Nickname
      password:
        type: string
        x-go-name: Password
      password_repeat:
        type: string
        x-go-name: PasswordRepeat
      role:
        $ref: '#/definitions/NewUserRole'
      status:
        type: string
        x-go-name: Status
    type: object
    x-go-package: github.com/e154/smart-home/api/server/v1/models
  NewUserImage:
    properties:
      id:
        format: int64
        type: integer
        x-go-name: Id
    type: object
    x-go-package: github.com/e154/smart-home/api/server/v1/models
  NewUserMeta:
    properties:
      key:
        type: string
        x-go-name: Key
      value:
        type: string
        x-go-name: Value
    type: object
    x-go-package: github.com/e154/smart-home/api/server/v1/models
  NewUserRole:
    properties:
      name:
        type: string
        x-go-name: Name
    type: object
    x-go-package: github.com/e154/smart-home/api/server/v1/models
  NewWorkflow:
    properties:
      description:
        type: string
        x-go-name: Description
      name:
        type: string
        x-go-name: Name
      status:
        type: string
        x-go-name: Status
    type: object
    x-go-package: github.com/e154/smart-home/api/server/v1/models
  NewWorkflowScenario:
    properties:
      name:
        type: string
        x-go-name: Name
      system_name:
        type: string
        x-go-name: SystemName
      workflow_id:
        format: int64
        type: integer
        x-go-name: WorkflowId
    type: object
    x-go-package: github.com/e154/smart-home/api/server/v1/models
  Node:
    properties:
      created_at:
        format: date-time
        type: string
        x-go-name: CreatedAt
      description:
        type: string
        x-go-name: Description
      id:
        format: int64
        type: integer
        x-go-name: Id
      ip:
        type: string
        x-go-name: Ip
      login:
        type: string
        x-go-name: Login
      name:
        type: string
        x-go-name: Name
      port:
        format: int64
        type: integer
        x-go-name: Port
      status:
        type: string
        x-go-name: Status
      updated_at:
        format: date-time
        type: string
        x-go-name: UpdatedAt
    type: object
    x-go-package: github.com/e154/smart-home/api/server/v1/models
  NotifrConfig:
    properties:
      email_auth:
        type: string
        x-go-name: EmailAuth
      email_pass:
        type: string
        x-go-name: EmailPass
      email_port:
        format: int64
        type: integer
        x-go-name: EmailPort
      email_sender:
        type: string
        x-go-name: EmailSender
      email_smtp:
        type: string
        x-go-name: EmailSmtp
      mb_access_key:
        type: string
        x-go-name: MbAccessKey
      mb_name:
        type: string
        x-go-name: MbName
      slack_token:
        type: string
        x-go-name: SlackToken
      slack_user_name:
        type: string
        x-go-name: SlackUserName
      telegram_chat_id:
        format: int64
        type: integer
        x-go-name: TelegramChatId
      telegram_token:
        type: string
        x-go-name: TelegramToken
      tw_auth_token:
        type: string
        x-go-name: TWAuthToken
      tw_from:
        type: string
        x-go-name: TWFrom
      tw_sid:
        type: string
        x-go-name: TWSid
    type: object
    x-go-package: github.com/e154/smart-home/api/server/v1/models
  ParentDevice:
    properties:
      id:
        format: int64
        type: integer
        x-go-name: Id
    type: object
    x-go-package: github.com/e154/smart-home/api/server/v1/models
  Prototype:
    properties:
      actions:
        items:
          $ref: '#/definitions/MapDeviceAction'
        type: array
        x-go-name: Actions
      created_at:
        format: date-time
        type: string
        x-go-name: CreatedAt
      device:
        $ref: '#/definitions/Device'
      device_id:
        format: int64
        type: integer
        x-go-name: DeviceId
      id:
        format: int64
        type: integer
        x-go-name: Id
      image:
        $ref: '#/definitions/Image'
      image_id:
        format: int64
        type: integer
        x-go-name: ImageId
      states:
        items:
          $ref: '#/definitions/MapDeviceState'
        type: array
        x-go-name: States
      style:
        type: string
        x-go-name: Style
      system_name:
        type: string
        x-go-name: SystemName
      text:
        type: string
        x-go-name: Text
      updated_at:
        format: date-time
        type: string
        x-go-name: UpdatedAt
    type: object
    x-go-package: github.com/e154/smart-home/api/server/v1/models
  RedactorConnector:
    properties:
      direction:
        type: string
        x-go-name: Direction
      end:
        properties:
          object:
            type: string
            x-go-name: Object
          point:
            format: int64
            type: integer
            x-go-name: Point
        type: object
        x-go-name: End
      flow_type:
        type: string
        x-go-name: FlowType
      id:
        type: string
        x-go-name: Id
      start:
        properties:
          object:
            type: string
            x-go-name: Object
          point:
            format: int64
            type: integer
            x-go-name: Point
        type: object
        x-go-name: Start
      title:
        type: string
        x-go-name: Title
    type: object
    x-go-package: github.com/e154/smart-home/api/server/v1/models
  RedactorFlow:
    properties:
      connectors:
        items:
          $ref: '#/definitions/RedactorConnector'
        type: array
        x-go-name: Connectors
      created_at:
        format: date-time
        type: string
        x-go-name: CreatedAt
      description:
        type: string
        x-go-name: Description
      id:
        format: int64
        type: integer
        x-go-name: Id
      name:
        type: string
        x-go-name: Name
      objects:
        items:
          $ref: '#/definitions/RedactorObject'
        type: array
        x-go-name: Objects
      scenario:
        $ref: '#/definitions/WorkflowScenario'
      status:
        type: string
        x-go-name: Status
      update_at:
        format: date-time
        type: string
        x-go-name: UpdatedAt
      workers:
        items:
          $ref: '#/definitions/Worker'
        type: array
        x-go-name: Workers
      workflow:
        $ref: '#/definitions/RedactorWorkflowModel'
    type: object
    x-go-package: github.com/e154/smart-home/api/server/v1/models
  RedactorObject:
    properties:
      description:
        type: string
        x-go-name: Description
      error:
        type: string
        x-go-name: Error
      flow_link:
        $ref: '#/definitions/Flow'
      id:
        type: string
        x-go-name: Id
      position:
        properties:
          left:
            format: int64
            type: integer
            x-go-name: Left
          top:
            format: int64
            type: integer
            x-go-name: Top
        type: object
        x-go-name: Position
      prototype_type:
        type: string
        x-go-name: PrototypeType
      script:
        $ref: '#/definitions/Script'
      status:
        type: string
        x-go-name: Status
      title:
        type: string
        x-go-name: Title
      type:
        properties:
          action:
            type: string
            x-go-name: Action
          end:
            type: object
            x-go-name: End
          name:
            type: string
            x-go-name: Name
          start:
            type: object
            x-go-name: Start
          status:
            type: string
            x-go-name: Status
        type: object
        x-go-name: Type
    type: object
    x-go-package: github.com/e154/smart-home/api/server/v1/models
  RedactorWorkflowModel:
    properties:
      created_at:
        format: date-time
        type: string
        x-go-name: CreatedAt
      description:
        type: string
        x-go-name: Description
      id:
        format: int64
        type: integer
        x-go-name: Id
      name:
        type: string
        x-go-name: Name
      status:
        type: string
        x-go-name: Status
      updated_at:
        format: date-time
        type: string
        x-go-name: UpdatedAt
    type: object
    x-go-package: github.com/e154/smart-home/api/server/v1/models
  ResponseType:
    type: string
    x-go-package: github.com/e154/smart-home/api/server/v1/models
  Role:
    properties:
      access_list:
        additionalProperties:
          items:
            type: string
          type: array
        type: object
        x-go-name: AccessList
      children:
        items:
          $ref: '#/definitions/Role'
        type: array
        x-go-name: Children
      created_at:
        format: date-time
        type: string
        x-go-name: CreatedAt
      description:
        type: string
        x-go-name: Description
      name:
        type: string
        x-go-name: Name
      parent:
        properties:
          name:
            type: string
            x-go-name: Name
        type: object
        x-go-name: Parent
      updated_at:
        format: date-time
        type: string
        x-go-name: UpdatedAt
    type: object
    x-go-package: github.com/e154/smart-home/api/server/v1/models
  Script:
    properties:
      created_at:
        format: date-time
        type: string
        x-go-name: CreatedAt
      description:
        type: string
        x-go-name: Description
      id:
        format: int64
        type: integer
        x-go-name: Id
      lang:
        type: string
        x-go-name: Lang
      name:
        type: string
        x-go-name: Name
      source:
        type: string
        x-go-name: Source
      updated_at:
        format: date-time
        type: string
        x-go-name: UpdatedAt
    type: object
    x-go-package: github.com/e154/smart-home/api/server/v1/models
  SortMapElement:
    properties:
      id:
        format: int64
        type: integer
        x-go-name: Id
      weight:
        format: int64
        type: integer
        x-go-name: Weight
    type: object
    x-go-package: github.com/e154/smart-home/api/server/v1/models
  SortMapLayer:
    properties:
      id:
        format: int64
        type: integer
        x-go-name: Id
      weight:
        format: int64
        type: integer
        x-go-name: Weight
    type: object
    x-go-package: github.com/e154/smart-home/api/server/v1/models
  Template:
    properties:
      content:
        type: string
        x-go-name: Content
      created_at:
        format: date-time
        type: string
        x-go-name: CreatedAt
      description:
        type: string
        x-go-name: Description
      markers:
        items:
          type: string
        type: array
        x-go-name: Markers
      name:
        type: string
        x-go-name: Name
      parent:
        type: string
        x-go-name: ParentName
      status:
        type: string
        x-go-name: Status
      type:
        type: string
        x-go-name: Type
      updated_at:
        format: date-time
        type: string
        x-go-name: UpdatedAt
    type: object
    x-go-package: github.com/e154/smart-home/api/server/v1/models
  TemplateContent:
    properties:
      fields:
        items:
          $ref: '#/definitions/TemplateField'
        type: array
        x-go-name: Fields
      items:
        items:
          type: string
        type: array
        x-go-name: Items
      title:
        type: string
        x-go-name: Title
    type: object
    x-go-package: github.com/e154/smart-home/api/server/v1/models
  TemplateField:
    properties:
      name:
        type: string
        x-go-name: Name
      value:
        type: string
        x-go-name: Value
    type: object
    x-go-package: github.com/e154/smart-home/api/server/v1/models
  TemplateItem:
    properties:
      content:
        type: string
        x-go-name: Content
      created_at:
        format: date-time
        type: string
        x-go-name: CreatedAt
      description:
        type: string
        x-go-name: Description
      name:
        type: string
        x-go-name: Name
      parent:
        type: string
        x-go-name: ParentName
      status:
        type: string
        x-go-name: Status
      type:
        type: string
        x-go-name: Type
      updated_at:
        format: date-time
        type: string
        x-go-name: UpdatedAt
    type: object
    x-go-package: github.com/e154/smart-home/api/server/v1/models
  TemplateTree:
    items:
      $ref: '#/definitions/TemplateTreeBranch'
    type: array
    x-go-package: github.com/e154/smart-home/api/server/v1/models
  TemplateTreeBranch:
    properties:
      description:
        type: string
        x-go-name: Description
      name:
        type: string
        x-go-name: Name
      nodes:
        items:
          $ref: '#/definitions/TemplateTreeBranch'
        type: array
        x-go-name: Nodes
      status:
        type: string
        x-go-name: Status
    type: object
    x-go-package: github.com/e154/smart-home/api/server/v1/models
  UpdateDevice:
    properties:
      description:
        type: string
        x-go-name: Description
      device:
        $ref: '#/definitions/ParentDevice'
      name:
        type: string
        x-go-name: Name
      node:
        $ref: '#/definitions/NewDeviceNode'
      properties:
        $ref: '#/definitions/DeviceProperties'
      status:
        type: string
        x-go-name: Status
      type:
        type: string
        x-go-name: Type
    type: object
    x-go-package: github.com/e154/smart-home/api/mobile/v1/models
  UpdateDeviceAction:
    properties:
      description:
        type: string
        x-go-name: Description
      device:
        $ref: '#/definitions/DeviceActionDevice'
      id:
        format: int64
        type: integer
        x-go-name: Id
      name:
        type: string
        x-go-name: Name
      script:
        $ref: '#/definitions/DeviceActionScript'
    type: object
    x-go-package: github.com/e154/smart-home/api/server/v1/models
  UpdateDeviceState:
    properties:
      description:
        type: string
        x-go-name: Description
      device:
        $ref: '#/definitions/DeviceStateDevice'
      system_name:
        type: string
        x-go-name: SystemName
    type: object
    x-go-package: github.com/e154/smart-home/api/mobile/v1/models
  UpdateFlow:
    properties:
      description:
        type: string
        x-go-name: Description
      id:
        format: int64
        type: integer
        x-go-name: Id
      name:
        type: string
        x-go-name: Name
      scenario:
        properties:
          id:
            format: int64
            type: integer
            x-go-name: Id
        type: object
        x-go-name: Scenario
      status:
        type: string
        x-go-name: Status
      workflow:
        properties:
          id:
            format: int64
            type: integer
            x-go-name: Id
        type: object
        x-go-name: Workflow
    type: object
    x-go-package: github.com/e154/smart-home/api/server/v1/models
  UpdateGateSettings:
    properties:
      address:
        type: string
        x-go-name: Address
      enabled:
        type: boolean
        x-go-name: Enabled
      gate_server_token:
        type: string
        x-go-name: GateServerToken
    type: object
    x-go-package: github.com/e154/smart-home/api/server/v1/models
  UpdateImage:
    properties:
      id:
        format: int64
        type: integer
        x-go-name: Id
      image:
        type: string
        x-go-name: Image
      mime_type:
        type: string
        x-go-name: MimeType
      name:
        type: string
        x-go-name: Name
      size:
        format: int64
        type: integer
        x-go-name: Size
      thumb:
        type: string
        x-go-name: Thumb
      title:
        type: string
        x-go-name: Title
      url:
        type: string
        x-go-name: Url
    type: object
    x-go-package: github.com/e154/smart-home/api/server/v1/models
  UpdateMap:
    properties:
      description:
        type: string
        x-go-name: Description
      id:
        format: int64
        type: integer
        x-go-name: Id
      name:
        type: string
        x-go-name: Name
      options:
        $ref: '#/definitions/MapOptions'
    type: object
    x-go-package: github.com/e154/smart-home/api/mobile/v1/models
  UpdateMapElement:
    properties:
      description:
        type: string
        x-go-name: Description
      graph_settings:
        $ref: '#/definitions/MapElementGraphSettings'
      id:
        format: int64
        type: integer
        x-go-name: Id
      layer_id:
        format: int64
        type: integer
        x-go-name: LayerId
      map_id:
        format: int64
        type: integer
        x-go-name: MapId
      name:
        type: string
        x-go-name: Name
      prototype:
        $ref: '#/definitions/Prototype'
      prototype_id:
        format: int64
        type: integer
        x-go-name: PrototypeId
      prototype_type:
        type: string
        x-go-name: PrototypeType
      status:
        type: string
        x-go-name: Status
      weight:
        format: int64
        type: integer
        x-go-name: Weight
      zone:
        $ref: '#/definitions/MapZone'
    type: object
    x-go-package: github.com/e154/smart-home/api/server/v1/models
  UpdateMapLayer:
    properties:
      description:
        type: string
        x-go-name: Description
      id:
        format: int64
        type: integer
        x-go-name: Id
      map:
        $ref: '#/definitions/Map'
      name:
        type: string
        x-go-name: Name
      status:
        type: string
        x-go-name: Status
    type: object
    x-go-package: github.com/e154/smart-home/api/mobile/v1/models
  UpdateNode:
    properties:
      description:
        type: string
        x-go-name: Description
      id:
        format: int64
        type: integer
        x-go-name: Id
      ip:
        type: string
        x-go-name: IP
      login:
        type: string
        x-go-name: Login
      name:
        type: string
        x-go-name: Name
      password:
        type: string
        x-go-name: Password
      password_repeat:
        type: string
        x-go-name: PasswordRepeat
      port:
        format: int64
        type: integer
        x-go-name: Port
      status:
        type: string
        x-go-name: Status
    type: object
    x-go-package: github.com/e154/smart-home/api/server/v1/models
  UpdateNotifrConfig:
    properties:
      email_auth:
        type: string
        x-go-name: EmailAuth
      email_pass:
        type: string
        x-go-name: EmailPass
      email_port:
        format: int64
        type: integer
        x-go-name: EmailPort
      email_sender:
        type: string
        x-go-name: EmailSender
      email_smtp:
        type: string
        x-go-name: EmailSmtp
      mb_access_key:
        type: string
        x-go-name: MbAccessKey
      mb_name:
        type: string
        x-go-name: MbName
      slack_token:
        type: string
        x-go-name: SlackToken
      slack_user_name:
        type: string
        x-go-name: SlackUserName
      telegram_chat_id:
        format: int64
        type: integer
        x-go-name: TelegramChatId
      telegram_token:
        type: string
        x-go-name: TelegramToken
      tw_auth_token:
        type: string
        x-go-name: TWAuthToken
      tw_from:
        type: string
        x-go-name: TWFrom
      tw_sid:
        type: string
        x-go-name: TWSid
    type: object
    x-go-package: github.com/e154/smart-home/api/server/v1/models
  UpdateRole:
    properties:
      description:
        type: string
        x-go-name: Description
      name:
        type: string
        x-go-name: Name
      parent:
        properties:
          name:
            type: string
            x-go-name: Name
        type: object
        x-go-name: Parent
    type: object
    x-go-package: github.com/e154/smart-home/api/server/v1/models
  UpdateScript:
    properties:
      description:
        type: string
        x-go-name: Description
      id:
        format: int64
        type: integer
        x-go-name: Id
      lang:
        type: string
        x-go-name: Lang
      name:
        type: string
        x-go-name: Name
      source:
        type: string
        x-go-name: Source
    type: object
    x-go-package: github.com/e154/smart-home/api/server/v1/models
  UpdateTemplate:
    properties:
      content:
        type: string
        x-go-name: Content
      description:
        type: string
        x-go-name: Description
      name:
        type: string
        x-go-name: Name
      parent:
        type: string
        x-go-name: ParentName
      status:
        type: string
        x-go-name: Status
      type:
        type: string
        x-go-name: Type
    type: object
    x-go-package: github.com/e154/smart-home/api/server/v1/models
  UpdateTemplateItem:
    properties:
      content:
        type: string
        x-go-name: Content
      description:
        type: string
        x-go-name: Description
      name:
        type: string
        x-go-name: Name
      parent:
        type: string
        x-go-name: ParentName
      status:
        type: string
        x-go-name: Status
      type:
        type: string
        x-go-name: Type
    type: object
    x-go-package: github.com/e154/smart-home/api/server/v1/models
  UpdateTemplateItemStatus:
    properties:
      name:
        type: string
        x-go-name: Name
      status:
        type: string
        x-go-name: Status
    type: object
    x-go-package: github.com/e154/smart-home/api/server/v1/models
  UpdateTemplateTree:
    items:
      $ref: '#/definitions/TemplateTreeBranch'
    type: array
    x-go-package: github.com/e154/smart-home/api/server/v1/models
  UpdateUser:
    properties:
      email:
        type: string
        x-go-name: Email
      first_name:
        type: string
        x-go-name: FirstName
      id:
        format: int64
        type: integer
        x-go-name: Id
      image:
        $ref: '#/definitions/NewUserImage'
      lang:
        type: string
        x-go-name: Lang
      last_name:
        type: string
        x-go-name: LastName
      meta:
        items:
          $ref: '#/definitions/NewUserMeta'
        type: array
        x-go-name: Meta
      nickname:
        type: string
        x-go-name: Nickname
      password:
        type: string
        x-go-name: Password
      password_repeat:
        type: string
        x-go-name: PasswordRepeat
      role:
        $ref: '#/definitions/NewUserRole'
      status:
        type: string
        x-go-name: Status
    type: object
    x-go-package: github.com/e154/smart-home/api/server/v1/models
  UpdateWorkflow:
    properties:
      description:
        type: string
        x-go-name: Description
      id:
        format: int64
        type: integer
        x-go-name: Id
      name:
        type: string
        x-go-name: Name
      status:
        type: string
        x-go-name: Status
    type: object
    x-go-package: github.com/e154/smart-home/api/server/v1/models
  UpdateWorkflowScenario:
    properties:
      id:
        format: int64
        type: integer
        x-go-name: Id
      name:
        type: string
        x-go-name: Name
      scripts:
        items:
          $ref: '#/definitions/Script'
        type: array
        x-go-name: Scripts
      system_name:
        type: string
        x-go-name: SystemName
      workflow_id:
        format: int64
        type: integer
        x-go-name: WorkflowId
    type: object
    x-go-package: github.com/e154/smart-home/api/server/v1/models
  UserByIdModelMeta:
    properties:
      key:
        type: string
        x-go-name: Key
      value:
        type: string
        x-go-name: Value
    type: object
    x-go-package: github.com/e154/smart-home/api/server/v1/models
  UserByIdModelParent:
    properties:
      id:
        format: int64
        type: integer
        x-go-name: Id
      nickname:
        type: string
        x-go-name: Nickname
    type: object
    x-go-package: github.com/e154/smart-home/api/server/v1/models
  UserFull:
    properties:
      authentication_token:
        type: string
        x-go-name: AuthenticationToken
      created_at:
        format: date-time
        type: string
        x-go-name: CreatedAt
      current_sign_in_at:
        format: date-time
        type: string
        x-go-name: CurrentSignInAt
      current_sign_in_ip:
        type: string
        x-go-name: CurrentSignInIp
      deleted_at:
        format: date-time
        type: string
        x-go-name: DeletedAt
      email:
        type: string
        x-go-name: Email
      first_name:
        type: string
        x-go-name: FirstName
      history:
        items:
          $ref: '#/definitions/UserHistory'
        type: array
        x-go-name: History
      id:
        format: int64
        type: integer
        x-go-name: Id
      image:
        $ref: '#/definitions/Image'
      lang:
        type: string
        x-go-name: Lang
      last_name:
        type: string
        x-go-name: LastName
      last_sign_in_at:
        format: date-time
        type: string
        x-go-name: LastSignInAt
      last_sign_in_ip:
        type: string
        x-go-name: LastSignInIp
      meta:
        items:
          $ref: '#/definitions/UserByIdModelMeta'
        type: array
        x-go-name: Meta
      nickname:
        type: string
        x-go-name: Nickname
      reset_password_sent_at:
        format: date-time
        type: string
        x-go-name: ResetPasswordSentAt
      role:
        $ref: '#/definitions/Role'
      role_name:
        type: string
        x-go-name: RoleName
      sign_in_count:
        format: int64
        type: integer
        x-go-name: SignInCount
      status:
        type: string
        x-go-name: Status
      updated_at:
        format: date-time
        type: string
        x-go-name: UpdatedAt
      user:
        $ref: '#/definitions/UserByIdModelParent'
    type: object
    x-go-package: github.com/e154/smart-home/api/server/v1/models
  UserHistory:
    properties:
      ip:
        type: string
        x-go-name: Ip
      time:
        format: date-time
        type: string
        x-go-name: Time
    type: object
    x-go-package: github.com/e154/smart-home/api/server/v1/models
  UserShot:
    properties:
      created_at:
        format: date-time
        type: string
        x-go-name: CreatedAt
      email:
        type: string
        x-go-name: Email
      first_name:
        type: string
        x-go-name: FirstName
      id:
        format: int64
        type: integer
        x-go-name: Id
      image:
        $ref: '#/definitions/Image'
      lang:
        type: string
        x-go-name: Lang
      last_name:
        type: string
        x-go-name: LastName
      nickname:
        type: string
        x-go-name: Nickname
      role:
        $ref: '#/definitions/Role'
      role_name:
        type: string
        x-go-name: RoleName
      status:
        type: string
        x-go-name: Status
      updated_at:
        format: date-time
        type: string
        x-go-name: UpdatedAt
      user:
        $ref: '#/definitions/UserByIdModelParent'
    type: object
    x-go-package: github.com/e154/smart-home/api/server/v1/models
  UserUpdateStatusRequest:
    properties:
      status:
        type: string
        x-go-name: Status
    type: object
    x-go-package: github.com/e154/smart-home/api/server/v1/models
  Worker:
    properties:
      created_at:
        format: date-time
        type: string
        x-go-name: CreatedAt
      device_action:
        $ref: '#/definitions/DeviceAction'
      device_action_id:
        format: int64
        type: integer
        x-go-name: DeviceActionId
      flow:
        $ref: '#/definitions/Flow'
      flow_id:
        format: int64
        type: integer
        x-go-name: FlowId
      id:
        format: int64
        type: integer
        x-go-name: Id
      name:
        type: string
        x-go-name: Name
      status:
        type: string
        x-go-name: Status
      time:
        type: string
        x-go-name: Time
      updated_at:
        format: date-time
        type: string
        x-go-name: UpdatedAt
      workflow:
        $ref: '#/definitions/Workflow'
      workflow_id:
        format: int64
        type: integer
        x-go-name: WorkflowId
    type: object
    x-go-package: github.com/e154/smart-home/api/server/v1/models
  Workflow:
    properties:
      created_at:
        format: date-time
        type: string
        x-go-name: CreatedAt
      description:
        type: string
        x-go-name: Description
      id:
        format: int64
        type: integer
        x-go-name: Id
      name:
        type: string
        x-go-name: Name
      scenario:
        $ref: '#/definitions/WorkflowScenario'
      scenarios:
        items:
          $ref: '#/definitions/WorkflowScenario'
        type: array
        x-go-name: Scenarios
      scripts:
        items:
          $ref: '#/definitions/Script'
        type: array
        x-go-name: Scripts
      status:
        type: string
        x-go-name: Status
      updated_at:
        format: date-time
        type: string
        x-go-name: UpdatedAt
    type: object
    x-go-package: github.com/e154/smart-home/api/server/v1/models
  WorkflowScenario:
    properties:
      created_at:
        format: date-time
        type: string
        x-go-name: CreatedAt
      id:
        format: int64
        type: integer
        x-go-name: Id
      name:
        type: string
        x-go-name: Name
      scripts:
        items:
          $ref: '#/definitions/Script'
        type: array
        x-go-name: Scripts
      system_name:
        type: string
        x-go-name: SystemName
      updated_at:
        format: date-time
        type: string
        x-go-name: UpdatedAt
      workflow_id:
        format: int64
        type: integer
        x-go-name: WorkflowId
    type: object
    x-go-package: github.com/e154/smart-home/api/server/v1/models
  WorkflowScenarioShort:
    properties:
      created_at:
        format: date-time
        type: string
        x-go-name: CreatedAt
      id:
        format: int64
        type: integer
        x-go-name: Id
      name:
        type: string
        x-go-name: Name
      system_name:
        type: string
        x-go-name: SystemName
      updated_at:
        format: date-time
        type: string
        x-go-name: UpdatedAt
    type: object
    x-go-package: github.com/e154/smart-home/api/server/v1/models
  WorkflowShort:
    properties:
      created_at:
        format: date-time
        type: string
        x-go-name: CreatedAt
      description:
        type: string
        x-go-name: Description
      id:
        format: int64
        type: integer
        x-go-name: Id
      name:
        type: string
        x-go-name: Name
      scenario:
        $ref: '#/definitions/WorkflowScenarioShort'
      scenarios:
        items:
          $ref: '#/definitions/WorkflowScenarioShort'
        type: array
        x-go-name: Scenarios
      status:
        type: string
        x-go-name: Status
      updated_at:
        format: date-time
        type: string
        x-go-name: UpdatedAt
    type: object
    x-go-package: github.com/e154/smart-home/api/server/v1/models
  WorkflowUpdateWorkflowScenario:
    properties:
      workflow_scenario_id:
        format: int64
        type: integer
        x-go-name: WorkflowScenarioId
    type: object
    x-go-package: github.com/e154/smart-home/api/server/v1/models
info:
  contact:
    email: support@e154.ru
    name: Alex Filippov
    url: https://e154.github.io/smart-home/
  description: This documentation describes APIs found under https://github.com/e154/smart-home
  license:
    name: MIT
    url: https://raw.githubusercontent.com/e154/smart-home/master/LICENSE
  title: Smart home
  version: 1.0.0
paths:
  /:
    get:
      consumes:
      - text/plain
      operationId: index
      produces:
      - text/plain
      responses:
        "200":
          description: Success response
      summary: index page
      tags:
      - index
  /access_list:
    get:
      operationId: authGetAccessList
      responses:
        "200":
          description: OK
          schema:
            properties:
              access_list:
                $ref: '#/definitions/AccessList'
            type: object
        "401":
          description: Unauthorized
        "403":
          description: Forbidden
        "500":
          $ref: '#/responses/Error'
      security:
      - ApiKeyAuth: []
      summary: get user access list
      tags:
      - auth
  /device:
    post:
      operationId: deviceAdd
      parameters:
      - description: device params
        in: body
        name: device
        required: true
        schema:
          $ref: '#/definitions/NewDevice'
          type: object
      responses:
        "200":
          description: OK
          schema:
            $ref: '#/definitions/Device'
        "400":
          $ref: '#/responses/Error'
        "401":
          description: Unauthorized
        "403":
          description: Forbidden
        "500":
          $ref: '#/responses/Error'
      security:
      - ApiKeyAuth: []
      summary: add new device
      tags:
      - device
  /device/{id}:
    delete:
      operationId: deviceDeleteById
      parameters:
      - description: Device ID
        in: path
        name: id
        required: true
        type: integer
      responses:
        "200":
          $ref: '#/responses/Success'
        "400":
          $ref: '#/responses/Error'
        "401":
          description: Unauthorized
        "403":
          description: Forbidden
        "404":
          $ref: '#/responses/Error'
        "500":
          $ref: '#/responses/Error'
      security:
      - ApiKeyAuth: []
      summary: delete device by id
      tags:
      - device
    get:
      operationId: deviceGetById
      parameters:
      - description: Device ID
        in: path
        name: id
        required: true
        type: integer
      responses:
        "200":
          description: OK
          schema:
            $ref: '#/definitions/Device'
        "400":
          $ref: '#/responses/Error'
        "401":
          description: Unauthorized
        "403":
          description: Forbidden
        "404":
          $ref: '#/responses/Error'
        "500":
          $ref: '#/responses/Error'
      security:
      - ApiKeyAuth: []
      summary: get device by id
      tags:
      - device
    put:
      operationId: deviceUpdateById
      parameters:
      - description: Device ID
        in: path
        name: id
        required: true
        type: integer
      - description: Update device params
        in: body
        name: device
        required: true
        schema:
          $ref: '#/definitions/UpdateDevice'
          type: object
      responses:
        "200":
          description: OK
          schema:
            $ref: '#/definitions/Device'
        "400":
          $ref: '#/responses/Error'
        "401":
          description: Unauthorized
        "403":
          description: Forbidden
        "404":
          $ref: '#/responses/Error'
        "500":
          $ref: '#/responses/Error'
      security:
      - ApiKeyAuth: []
      summary: update device by id
      tags:
      - device
  /device_action:
    post:
      operationId: deviceActionAdd
      parameters:
      - description: device action params
        in: body
        name: device_action
        required: true
        schema:
          $ref: '#/definitions/NewDeviceAction'
          type: object
      responses:
        "200":
          schema:
            $ref: '#/definitions/DeviceAction'
        "400":
          $ref: '#/responses/Error'
        "401":
          description: Unauthorized
        "403":
          description: Forbidden
        "500":
          $ref: '#/responses/Error'
      security:
      - ApiKeyAuth: []
      summary: add new device action
      tags:
      - device_action
  /device_action/{id}:
    delete:
      operationId: deviceActionDeleteById
      parameters:
      - description: DeviceAction ID
        in: path
        name: id
        required: true
        type: integer
      responses:
        "200":
          $ref: '#/responses/Success'
        "400":
          $ref: '#/responses/Error'
        "401":
          description: Unauthorized
        "403":
          description: Forbidden
        "404":
          $ref: '#/responses/Error'
        "500":
          $ref: '#/responses/Error'
      security:
      - ApiKeyAuth: []
      summary: delete device action by id
      tags:
      - device_action
    get:
      operationId: deviceActionGetById
      parameters:
      - description: DeviceAction ID
        in: path
        name: id
        required: true
        type: integer
      responses:
        "200":
          description: OK
          schema:
            $ref: '#/definitions/DeviceAction'
        "400":
          $ref: '#/responses/Error'
        "401":
          description: Unauthorized
        "403":
          description: Forbidden
        "404":
          $ref: '#/responses/Error'
        "500":
          $ref: '#/responses/Error'
      security:
      - ApiKeyAuth: []
      summary: get device action by id
      tags:
      - device_action
    put:
      operationId: deviceActionUpdateById
      parameters:
      - description: DeviceAction ID
        in: path
        name: id
        required: true
        type: integer
      - description: Update device action params
        in: body
        name: device_action
        required: true
        schema:
          $ref: '#/definitions/UpdateDeviceAction'
          type: object
      responses:
        "200":
          schema:
            $ref: '#/definitions/DeviceAction'
        "400":
          $ref: '#/responses/Error'
        "401":
          description: Unauthorized
        "403":
          description: Forbidden
        "404":
          $ref: '#/responses/Error'
        "500":
          $ref: '#/responses/Error'
      security:
      - ApiKeyAuth: []
      summary: update device action by id
      tags:
      - device_action
  /device_action1/search:
    get:
      operationId: deviceActionSearch
      parameters:
      - description: query
        in: query
        name: query
        type: string
      - default: 10
        description: limit
        in: query
        name: limit
        required: true
        type: integer
      - default: 0
        description: offset
        in: query
        name: offset
        required: true
        type: integer
      responses:
        "200":
          $ref: '#/responses/DeviceActionSearch'
        "401":
          description: Unauthorized
        "403":
          description: Forbidden
        "500":
          $ref: '#/responses/Error'
      security:
      - ApiKeyAuth: []
      summary: search device actions
      tags:
      - device_action
  /device_actions/{id}:
    get:
      operationId: deviceActionGetListByDeviceId
      parameters:
      - description: Device ID
        in: path
        name: id
        required: true
        type: integer
      responses:
        "200":
          schema:
            items:
              $ref: '#/definitions/DeviceAction'
            type: array
        "400":
          $ref: '#/responses/Error'
        "401":
          description: Unauthorized
        "403":
          description: Forbidden
        "500":
          $ref: '#/responses/Error'
      security:
      - ApiKeyAuth: []
      summary: get device actions by device id
      tags:
      - device_action
  /device_state:
    post:
      operationId: deviceStateAdd
      parameters:
      - description: device state params
        in: body
        name: device_state
        required: true
        schema:
          $ref: '#/definitions/NewDeviceState'
          type: object
      responses:
        "200":
          description: OK
          schema:
            $ref: '#/definitions/DeviceState'
        "400":
          $ref: '#/responses/Error'
        "401":
          description: Unauthorized
        "403":
          description: Forbidden
        "500":
          $ref: '#/responses/Error'
      security:
      - ApiKeyAuth: []
      summary: add new device state
      tags:
      - device_state
  /device_state/{id}:
    delete:
      operationId: deviceStateDeleteById
      parameters:
      - description: DeviceState ID
        in: path
        name: id
        required: true
        type: integer
      responses:
        "200":
          $ref: '#/responses/Success'
        "400":
          $ref: '#/responses/Error'
        "401":
          description: Unauthorized
        "403":
          description: Forbidden
        "404":
          $ref: '#/responses/Error'
        "500":
          $ref: '#/responses/Error'
      security:
      - ApiKeyAuth: []
      summary: delete device state by id
      tags:
      - device_state
    get:
      operationId: deviceStateGetById
      parameters:
      - description: DeviceState ID
        in: path
        name: id
        required: true
        type: integer
      responses:
        "200":
          description: OK
          schema:
            $ref: '#/definitions/DeviceState'
        "400":
          $ref: '#/responses/Error'
        "401":
          description: Unauthorized
        "403":
          description: Forbidden
        "404":
          $ref: '#/responses/Error'
        "500":
          $ref: '#/responses/Error'
      security:
      - ApiKeyAuth: []
      summary: get device state by id
      tags:
      - device_state
    put:
      operationId: deviceStateUpdateById
      parameters:
      - description: DeviceState ID
        in: path
        name: id
        required: true
        type: integer
      - description: Update device state params
        in: body
        name: device_state
        required: true
        schema:
          $ref: '#/definitions/UpdateDeviceState'
          type: object
      responses:
        "200":
          description: OK
          schema:
            $ref: '#/definitions/DeviceState'
        "400":
          $ref: '#/responses/Error'
        "401":
          description: Unauthorized
        "403":
          description: Forbidden
        "404":
          $ref: '#/responses/Error'
        "500":
          $ref: '#/responses/Error'
      security:
      - ApiKeyAuth: []
      summary: update device state by id
      tags:
      - device_state
  /device_states/{id}:
    get:
      operationId: deviceStateList
      parameters:
      - description: Device ID
        in: path
        name: id
        required: true
        type: integer
      responses:
        "200":
          description: OK
          schema:
            items:
              $ref: '#/definitions/DeviceState'
            type: array
        "401":
          description: Unauthorized
        "403":
          description: Forbidden
        "500":
          $ref: '#/responses/Error'
      security:
      - ApiKeyAuth: []
      summary: get device state list by device id
      tags:
      - device_state
  /devices:
    get:
      operationId: deviceList
      parameters:
      - default: 10
        description: limit
        in: query
        name: limit
        required: true
        type: integer
      - default: 0
        description: offset
        in: query
        name: offset
        required: true
        type: integer
      - default: DESC
        description: order
        in: query
        name: order
        type: string
      - default: id
        description: sort_by
        in: query
        name: sort_by
        type: string
      responses:
        "200":
          $ref: '#/responses/DeviceList'
        "401":
          description: Unauthorized
        "403":
          description: Forbidden
        "500":
          $ref: '#/responses/Error'
      security:
      - ApiKeyAuth: []
      summary: get device list
      tags:
      - device
  /devices/search:
    get:
      operationId: deviceSearch
      parameters:
      - description: query
        in: query
        name: query
        type: string
      - default: 10
        description: limit
        in: query
        name: limit
        required: true
        type: integer
      - default: 0
        description: offset
        in: query
        name: offset
        required: true
        type: integer
      responses:
        "200":
          $ref: '#/responses/DeviceSearch'
        "401":
          description: Unauthorized
        "403":
          description: Forbidden
        "500":
          $ref: '#/responses/Error'
      security:
      - ApiKeyAuth: []
      summary: search device
      tags:
      - device
  /flow:
    post:
      operationId: flowAdd
      parameters:
      - description: flow params
        in: body
        name: flow
        required: true
        schema:
          $ref: '#/definitions/NewFlow'
          type: object
      responses:
        "200":
          description: OK
          schema:
            $ref: '#/definitions/Flow'
        "400":
          $ref: '#/responses/Error'
        "401":
          description: Unauthorized
        "403":
          description: Forbidden
        "500":
          $ref: '#/responses/Error'
      security:
      - ApiKeyAuth: []
      summary: add new flow
      tags:
      - flow
  /flow/{id}:
    delete:
      operationId: flowDeleteById
      parameters:
      - description: Flow ID
        in: path
        name: id
        required: true
        type: integer
      responses:
        "200":
          $ref: '#/responses/Success'
        "400":
          $ref: '#/responses/Error'
        "401":
          description: Unauthorized
        "403":
          description: Forbidden
        "404":
          $ref: '#/responses/Error'
        "500":
          $ref: '#/responses/Error'
      security:
      - ApiKeyAuth: []
      summary: delete flow by id
      tags:
      - flow
    get:
      operationId: flowGetById
      parameters:
      - description: Flow ID
        in: path
        name: id
        required: true
        type: integer
      responses:
        "200":
          description: OK
          schema:
            $ref: '#/definitions/Flow'
        "400":
          $ref: '#/responses/Error'
        "401":
          description: Unauthorized
        "403":
          description: Forbidden
        "404":
          $ref: '#/responses/Error'
        "500":
          $ref: '#/responses/Error'
      security:
      - ApiKeyAuth: []
      summary: get flow by id
      tags:
      - flow
    put:
      operationId: flowUpdateById
      parameters:
      - description: Flow ID
        in: path
        name: id
        required: true
        type: integer
      - description: Update flow params
        in: body
        name: flow
        required: true
        schema:
          $ref: '#/definitions/UpdateFlow'
          type: object
      responses:
        "200":
          description: OK
          schema:
            $ref: '#/definitions/Flow'
        "400":
          $ref: '#/responses/Error'
        "401":
          description: Unauthorized
        "403":
          description: Forbidden
        "404":
          $ref: '#/responses/Error'
        "500":
          $ref: '#/responses/Error'
      security:
      - ApiKeyAuth: []
      summary: update flow by id
      tags:
      - flow
  /flow/{id}/redactor:
    get:
      operationId: flowGetRedactor
      parameters:
      - description: Flow ID
        in: path
        name: id
        required: true
        type: integer
      responses:
        "200":
          description: OK
          schema:
            $ref: '#/definitions/RedactorFlow'
        "400":
          $ref: '#/responses/Error'
        "401":
          description: Unauthorized
        "403":
          description: Forbidden
        "404":
          $ref: '#/responses/Error'
        "500":
          $ref: '#/responses/Error'
      security:
      - ApiKeyAuth: []
      summary: get flow redactor data by flow id
      tags:
      - flow
    put:
      operationId: flowUpdateRedactor
      parameters:
      - description: Flow ID
        in: path
        name: id
        required: true
        type: integer
      - description: flow redactor params
        in: body
        name: flow
        required: true
        schema:
          $ref: '#/definitions/RedactorFlow'
          type: object
      responses:
        "200":
          description: OK
          schema:
            $ref: '#/definitions/RedactorFlow'
        "400":
          $ref: '#/responses/Error'
        "401":
          description: Unauthorized
        "403":
          description: Forbidden
        "404":
          $ref: '#/responses/Error'
        "500":
          $ref: '#/responses/Error'
      security:
      - ApiKeyAuth: []
      summary: update flow by id
      tags:
      - flow
  /flows:
    get:
      operationId: flowList
      parameters:
      - default: 10
        description: limit
        in: query
        name: limit
        required: true
        type: integer
      - default: 0
        description: offset
        in: query
        name: offset
        required: true
        type: integer
      - default: DESC
        description: order
        in: query
        name: order
        type: string
      - default: id
        description: sort_by
        in: query
        name: sort_by
        type: string
      responses:
        "200":
          $ref: '#/responses/FlowList'
        "401":
          description: Unauthorized
        "403":
          description: Forbidden
        "500":
          $ref: '#/responses/Error'
      security:
      - ApiKeyAuth: []
      summary: get flow list
      tags:
      - flow
  /flows/search:
    get:
      operationId: flowSearch
      parameters:
      - description: query
        in: query
        name: query
        type: string
      - default: 10
        description: limit
        in: query
        name: limit
        required: true
        type: integer
      - default: 0
        description: offset
        in: query
        name: offset
        required: true
        type: integer
      responses:
        "200":
          $ref: '#/responses/FlowSearch'
        "401":
          description: Unauthorized
        "403":
          description: Forbidden
        "500":
          $ref: '#/responses/Error'
      security:
      - ApiKeyAuth: []
      summary: search flow
      tags:
      - flow
  /gate:
    get:
      operationId: gateGetSettings
      responses:
        "200":
          description: OK
          schema:
            $ref: '#/definitions/GateSettings'
        "400":
          $ref: '#/responses/Error'
        "401":
          description: Unauthorized
        "403":
          description: Forbidden
        "404":
          $ref: '#/responses/Error'
        "500":
          $ref: '#/responses/Error'
      security:
      - ApiKeyAuth: []
      summary: get gate settings
      tags:
      - gate
    put:
      operationId: gateUpdateSettings
      parameters:
      - description: Update gate params
        in: body
        name: user
        required: true
        schema:
          $ref: '#/definitions/UpdateGateSettings'
          type: object
      responses:
        "200":
          $ref: '#/responses/Success'
        "400":
          $ref: '#/responses/Error'
        "401":
          description: Unauthorized
        "403":
          description: Forbidden
        "404":
          $ref: '#/responses/Error'
        "500":
          $ref: '#/responses/Error'
      security:
      - ApiKeyAuth: []
      summary: update gate settings
      tags:
      - gate
  /gate/mobile:
    post:
      operationId: gateAddMobile
      responses:
        "200":
          $ref: '#/responses/Success'
        "400":
          $ref: '#/responses/Error'
        "401":
          description: Unauthorized
        "403":
          description: Forbidden
        "500":
          $ref: '#/responses/Error'
      security:
      - ApiKeyAuth: []
      summary: add new mobile client
      tags:
      - gate
  /gate/mobile/{token}:
    delete:
      operationId: gateDeleteMobile
      parameters:
      - description: mobile token
        in: path
        name: token
        required: true
        type: string
      responses:
        "200":
          $ref: '#/responses/Success'
        "400":
          $ref: '#/responses/Error'
        "401":
          description: Unauthorized
        "403":
          description: Forbidden
        "404":
          $ref: '#/responses/Error'
        "500":
          $ref: '#/responses/Error'
      security:
      - ApiKeyAuth: []
      summary: delete mobile by token
      tags:
      - gate
  /gate/mobiles:
    get:
      operationId: gateGetMobileList
      responses:
        "200":
          description: OK
          schema:
            $ref: '#/definitions/GateMobileList'
        "400":
          $ref: '#/responses/Error'
        "401":
          description: Unauthorized
        "403":
          description: Forbidden
        "404":
          $ref: '#/responses/Error'
        "500":
          $ref: '#/responses/Error'
      security:
      - ApiKeyAuth: []
      summary: get gate mobile list
      tags:
      - gate
  /image:
    post:
      operationId: imageAdd
      parameters:
      - description: image params
        in: body
        name: image
        required: true
        schema:
          $ref: '#/definitions/NewImage'
          type: object
      responses:
        "200":
          description: OK
          schema:
            $ref: '#/definitions/Image'
        "400":
          $ref: '#/responses/Error'
        "401":
          description: Unauthorized
        "403":
          description: Forbidden
        "500":
          $ref: '#/responses/Error'
      security:
      - ApiKeyAuth: []
      summary: add new image
      tags:
      - image
  /image/{id}:
    delete:
      operationId: imageDeleteById
      parameters:
      - description: Image ID
        in: path
        name: id
        required: true
        type: integer
      responses:
        "200":
          $ref: '#/responses/Success'
        "400":
          $ref: '#/responses/Error'
        "401":
          description: Unauthorized
        "403":
          description: Forbidden
        "404":
          $ref: '#/responses/Error'
        "500":
          $ref: '#/responses/Error'
      security:
      - ApiKeyAuth: []
      summary: delete image by id
      tags:
      - image
    get:
      operationId: imageGetById
      parameters:
      - description: Image ID
        in: path
        name: id
        required: true
        type: integer
      responses:
        "200":
          description: OK
          schema:
            $ref: '#/definitions/Image'
        "400":
          $ref: '#/responses/Error'
        "401":
          description: Unauthorized
        "403":
          description: Forbidden
        "404":
          $ref: '#/responses/Error'
        "500":
          $ref: '#/responses/Error'
      security:
      - ApiKeyAuth: []
      summary: get image by id
      tags:
      - image
    put:
      operationId: imageUpdateById
      parameters:
      - description: Image ID
        in: path
        name: id
        required: true
        type: integer
      - description: Update image params
        in: body
        name: image
        required: true
        schema:
          $ref: '#/definitions/UpdateImage'
          type: object
      responses:
        "200":
          description: OK
          schema:
            $ref: '#/definitions/Image'
        "400":
          $ref: '#/responses/Error'
        "401":
          description: Unauthorized
        "403":
          description: Forbidden
        "404":
          $ref: '#/responses/Error'
        "500":
          $ref: '#/responses/Error'
      security:
      - ApiKeyAuth: []
      summary: update image by id
      tags:
      - image
  /image/upload:
    post:
      consumes:
      - multipart/form-data
      operationId: imageUpload
      parameters:
      - description: image file
        in: formData
        items:
          type: file
        name: file
        required: true
        type: array
      responses:
        "200":
          $ref: '#/responses/NewObjectSuccess'
        "400":
          $ref: '#/responses/Error'
        "401":
          description: Unauthorized
        "403":
          description: Forbidden
        "500":
          $ref: '#/responses/Error'
      security:
      - ApiKeyAuth: []
      summary: upload image files
      tags:
      - image
  /images:
    get:
      operationId: imageList
      parameters:
      - default: 10
        description: limit
        in: query
        name: limit
        required: true
        type: integer
      - default: 0
        description: offset
        in: query
        name: offset
        required: true
        type: integer
      - default: DESC
        description: order
        in: query
        name: order
        type: string
      - default: id
        description: sort_by
        in: query
        name: sort_by
        type: string
      responses:
        "200":
          $ref: '#/responses/ImageList'
        "401":
          description: Unauthorized
        "403":
          description: Forbidden
        "500":
          $ref: '#/responses/Error'
      security:
      - ApiKeyAuth: []
      summary: get image list
      tags:
      - image
  /log:
    post:
      operationId: logAdd
      parameters:
      - description: log params
        in: body
        name: log
        required: true
        schema:
          $ref: '#/definitions/NewLog'
          type: object
      responses:
        "200":
          description: OK
          schema:
            $ref: '#/definitions/Log'
        "400":
          $ref: '#/responses/Error'
        "401":
          description: Unauthorized
        "403":
          description: Forbidden
        "500":
          $ref: '#/responses/Error'
      security:
      - ApiKeyAuth: []
      summary: add new log
      tags:
      - log
  /log/{id}:
    delete:
      operationId: logDeleteById
      parameters:
      - description: Log ID
        in: path
        name: id
        required: true
        type: integer
      responses:
        "200":
          $ref: '#/responses/Success'
        "400":
          $ref: '#/responses/Error'
        "401":
          description: Unauthorized
        "403":
          description: Forbidden
        "404":
          $ref: '#/responses/Error'
        "500":
          $ref: '#/responses/Error'
      security:
      - ApiKeyAuth: []
      summary: delete log by id
      tags:
      - log
    get:
      operationId: logGetById
      parameters:
      - description: Log ID
        in: path
        name: id
        required: true
        type: integer
      responses:
        "200":
          description: OK
          schema:
            $ref: '#/definitions/Log'
        "400":
          $ref: '#/responses/Error'
        "401":
          description: Unauthorized
        "403":
          description: Forbidden
        "404":
          $ref: '#/responses/Error'
        "500":
          $ref: '#/responses/Error'
      security:
      - ApiKeyAuth: []
      summary: get log by id
      tags:
      - log
  /logs:
    get:
      operationId: logList
      parameters:
      - default: 10
        description: limit
        in: query
        name: limit
        required: true
        type: integer
      - default: 0
        description: offset
        in: query
        name: offset
        required: true
        type: integer
      - default: DESC
        description: order
        in: query
        name: order
        type: string
      - default: id
        description: sort_by
        in: query
        name: sort_by
        type: string
      - default: id
        description: query
        in: query
        name: query
        type: string
      responses:
        "200":
          $ref: '#/responses/LogList'
        "401":
          description: Unauthorized
        "403":
          description: Forbidden
        "500":
          $ref: '#/responses/Error'
      security:
      - ApiKeyAuth: []
      summary: get log list
      tags:
      - log
  /logs/search:
    get:
      operationId: logSearch
      parameters:
      - description: query
        in: query
        name: query
        type: string
      - default: 10
        description: limit
        in: query
        name: limit
        required: true
        type: integer
      - default: 0
        description: offset
        in: query
        name: offset
        required: true
        type: integer
      responses:
        "200":
          $ref: '#/responses/LogSearch'
        "401":
          description: Unauthorized
        "403":
          description: Forbidden
        "500":
          $ref: '#/responses/Error'
      security:
      - ApiKeyAuth: []
      summary: search log
      tags:
      - log
  /map:
    post:
      operationId: mapAdd
      parameters:
      - description: map params
        in: body
        name: map
        required: true
        schema:
          $ref: '#/definitions/NewMap'
          type: object
      responses:
        "200":
          description: OK
          schema:
            $ref: '#/definitions/Map'
        "400":
          $ref: '#/responses/Error'
        "401":
          description: Unauthorized
        "403":
          description: Forbidden
        "500":
          $ref: '#/responses/Error'
      security:
      - ApiKeyAuth: []
      summary: add new map
      tags:
      - map
  /map/{id}:
    delete:
      operationId: mapDeleteById
      parameters:
      - description: Map ID
        in: path
        name: id
        required: true
        type: integer
      responses:
        "200":
          $ref: '#/responses/Success'
        "400":
          $ref: '#/responses/Error'
        "401":
          description: Unauthorized
        "403":
          description: Forbidden
        "404":
          $ref: '#/responses/Error'
        "500":
          $ref: '#/responses/Error'
      security:
      - ApiKeyAuth: []
      summary: delete map by id
      tags:
      - map
    get:
      operationId: mapGetById
      parameters:
      - description: Map ID
        in: path
        name: id
        required: true
        type: integer
      responses:
        "200":
          description: OK
          schema:
            $ref: '#/definitions/Map'
        "400":
          $ref: '#/responses/Error'
        "401":
          description: Unauthorized
        "403":
          description: Forbidden
        "404":
          $ref: '#/responses/Error'
        "500":
          $ref: '#/responses/Error'
      security:
      - ApiKeyAuth: []
      summary: get map by id
      tags:
      - map
    put:
      operationId: mapUpdateById
      parameters:
      - description: Map ID
        in: path
        name: id
        required: true
        type: integer
      - description: Update map params
        in: body
        name: map
        required: true
        schema:
          $ref: '#/definitions/UpdateMap'
          type: object
      responses:
        "200":
          description: OK
          schema:
            $ref: '#/definitions/Map'
        "400":
          $ref: '#/responses/Error'
        "401":
          description: Unauthorized
        "403":
          description: Forbidden
        "404":
          $ref: '#/responses/Error'
        "500":
          $ref: '#/responses/Error'
      security:
      - ApiKeyAuth: []
      summary: update map by id
      tags:
      - map
  /map/{id}/full:
    get:
      operationId: mapFullGetById
      parameters:
      - description: Map ID
        in: path
        name: id
        required: true
        type: integer
      responses:
        "200":
          description: OK
          schema:
            $ref: '#/definitions/MapFull'
        "400":
          $ref: '#/responses/Error'
        "401":
          description: Unauthorized
        "403":
          description: Forbidden
        "404":
          $ref: '#/responses/Error'
        "500":
          $ref: '#/responses/Error'
      security:
      - ApiKeyAuth: []
      summary: get map full by id
      tags:
      - map
  /map_element:
    post:
      operationId: mapElementAdd
      parameters:
      - description: element params
        in: body
        name: map_element
        required: true
        schema:
          $ref: '#/definitions/NewMapElement'
          type: object
      responses:
        "200":
          description: OK
          schema:
            $ref: '#/definitions/MapElement'
        "400":
          $ref: '#/responses/Error'
        "401":
          description: Unauthorized
        "403":
          description: Forbidden
        "500":
          $ref: '#/responses/Error'
      security:
      - ApiKeyAuth: []
      summary: add new map element
      tags:
      - map_element
  /map_element/{id}:
    delete:
      operationId: mapElementDeleteById
      parameters:
      - description: MapElement ID
        in: path
        name: id
        required: true
        type: integer
      responses:
        "200":
          $ref: '#/responses/Success'
        "400":
          $ref: '#/responses/Error'
        "401":
          description: Unauthorized
        "403":
          description: Forbidden
        "404":
          $ref: '#/responses/Error'
        "500":
          $ref: '#/responses/Error'
      security:
      - ApiKeyAuth: []
      summary: delete map element by id
      tags:
      - map_element
    get:
      operationId: mapElementGetById
      parameters:
      - description: MapElement ID
        in: path
        name: id
        required: true
        type: integer
      responses:
        "200":
          description: OK
          schema:
            $ref: '#/definitions/MapElement'
        "400":
          $ref: '#/responses/Error'
        "401":
          description: Unauthorized
        "403":
          description: Forbidden
        "404":
          $ref: '#/responses/Error'
        "500":
          $ref: '#/responses/Error'
      security:
      - ApiKeyAuth: []
      summary: get map element by id
      tags:
      - map_element
    put:
      operationId: mapElementUpdateById
      parameters:
      - description: MapElement ID
        in: path
        name: id
        required: true
        type: integer
      - description: Update map element params
        in: body
        name: map_element
        required: true
        schema:
          $ref: '#/definitions/UpdateMapElement'
          type: object
      responses:
        "200":
          description: OK
          schema:
            $ref: '#/definitions/MapElement'
        "400":
          $ref: '#/responses/Error'
        "401":
          description: Unauthorized
        "403":
          description: Forbidden
        "404":
          $ref: '#/responses/Error'
        "500":
          $ref: '#/responses/Error'
      security:
      - ApiKeyAuth: []
      summary: full update map element by id
      tags:
      - map_element
  /map_element/{id}/element_only:
    put:
      operationId: mapElementUpdateById
      parameters:
      - description: MapElement ID
        in: path
        name: id
        required: true
        type: integer
      - description: Update map element params
        in: body
        name: map_element
        required: true
        schema:
          $ref: '#/definitions/UpdateMapElement'
          type: object
      responses:
        "200":
          description: OK
          schema:
            $ref: '#/definitions/MapElement'
        "400":
          $ref: '#/responses/Error'
        "401":
          description: Unauthorized
        "403":
          description: Forbidden
        "404":
          $ref: '#/responses/Error'
        "500":
          $ref: '#/responses/Error'
      security:
      - ApiKeyAuth: []
      summary: update map element only by id
      tags:
      - map_element
  /map_element/sort:
    put:
      operationId: mapElementUpdateById
      parameters:
      - description: sort params
        in: body
        name: sort_params
        required: true
        schema:
          $ref: '#/definitions/SortMapElement'
          type: object
      responses:
        "200":
          $ref: '#/responses/Success'
        "400":
          $ref: '#/responses/Error'
        "401":
          description: Unauthorized
        "403":
          description: Forbidden
        "404":
          $ref: '#/responses/Error'
        "500":
          $ref: '#/responses/Error'
      security:
      - ApiKeyAuth: []
      summary: sort map elements
      tags:
      - map_element
  /map_elements:
    get:
      operationId: mapElementList
      parameters:
      - default: 10
        description: limit
        in: query
        name: limit
        required: true
        type: integer
      - default: 0
        description: offset
        in: query
        name: offset
        required: true
        type: integer
      - default: DESC
        description: order
        in: query
        name: order
        type: string
      - default: id
        description: sort_by
        in: query
        name: sort_by
        type: string
      responses:
        "200":
          description: OK
          schema:
            $ref: '#/definitions/MapElement'
        "401":
          description: Unauthorized
        "403":
          description: Forbidden
        "500":
          $ref: '#/responses/Error'
      security:
      - ApiKeyAuth: []
      summary: get map element list
      tags:
      - map_element
  /map_layer:
    post:
      operationId: mapLayerAdd
      parameters:
      - description: layer params
        in: body
        name: map_layer
        required: true
        schema:
          $ref: '#/definitions/NewMapLayer'
          type: object
      responses:
        "200":
          description: OK
          schema:
            $ref: '#/definitions/MapLayer'
        "400":
          $ref: '#/responses/Error'
        "401":
          description: Unauthorized
        "403":
          description: Forbidden
        "500":
          $ref: '#/responses/Error'
      security:
      - ApiKeyAuth: []
      summary: add new map layer
      tags:
      - map_layer
  /map_layer/{id}:
    delete:
      operationId: mapLayerDeleteById
      parameters:
      - description: MapLayer ID
        in: path
        name: id
        required: true
        type: integer
      responses:
        "200":
          $ref: '#/responses/Success'
        "400":
          $ref: '#/responses/Error'
        "401":
          description: Unauthorized
        "403":
          description: Forbidden
        "404":
          $ref: '#/responses/Error'
        "500":
          $ref: '#/responses/Error'
      security:
      - ApiKeyAuth: []
      summary: delete map layer by id
      tags:
      - map_layer
    get:
      operationId: mapLayerGetById
      parameters:
      - description: MapLayer ID
        in: path
        name: id
        required: true
        type: integer
      responses:
        "200":
          description: OK
          schema:
            $ref: '#/definitions/MapLayer'
        "400":
          $ref: '#/responses/Error'
        "401":
          description: Unauthorized
        "403":
          description: Forbidden
        "404":
          $ref: '#/responses/Error'
        "500":
          $ref: '#/responses/Error'
      security:
      - ApiKeyAuth: []
      summary: get map layer by id
      tags:
      - map_layer
    put:
      operationId: mapLayerUpdateById
      parameters:
      - description: MapLayer ID
        in: path
        name: id
        required: true
        type: integer
      - description: layer params
        in: body
        name: map_layer
        required: true
        schema:
          $ref: '#/definitions/UpdateMapLayer'
          type: object
      responses:
        "200":
          description: OK
          schema:
            $ref: '#/definitions/MapLayer'
        "400":
          $ref: '#/responses/Error'
        "401":
          description: Unauthorized
        "403":
          description: Forbidden
        "404":
          $ref: '#/responses/Error'
        "500":
          $ref: '#/responses/Error'
      security:
      - ApiKeyAuth: []
      summary: update map layer
      tags:
      - map_layer
  /map_layer/sort:
    put:
      operationId: mapLayerUpdateById
      parameters:
      - description: sort params
        in: body
        name: sort_params
        required: true
        schema:
          $ref: '#/definitions/SortMapLayer'
          type: object
      responses:
        "200":
          $ref: '#/responses/Success'
        "400":
          $ref: '#/responses/Error'
        "401":
          description: Unauthorized
        "403":
          description: Forbidden
        "404":
          $ref: '#/responses/Error'
        "500":
          $ref: '#/responses/Error'
      security:
      - ApiKeyAuth: []
      summary: sort map layers
      tags:
      - map_layer
  /map_layers:
    get:
      operationId: mapLayerList
      parameters:
      - default: 10
        description: limit
        in: query
        name: limit
        required: true
        type: integer
      - default: 0
        description: offset
        in: query
        name: offset
        required: true
        type: integer
      - default: DESC
        description: order
        in: query
        name: order
        type: string
      - default: id
        description: sort_by
        in: query
        name: sort_by
        type: string
      responses:
        "200":
          $ref: '#/responses/MapLayerList'
        "401":
          description: Unauthorized
        "403":
          description: Forbidden
        "500":
          $ref: '#/responses/Error'
      security:
      - ApiKeyAuth: []
      summary: get map layer list
      tags:
      - map_layer
  /map_zone:
    post:
      operationId: mapZoneAdd
      parameters:
      - description: map_zone params
        in: body
        name: map_zone
        required: true
        schema:
          $ref: '#/definitions/NewMapZone'
          type: object
      responses:
        "200":
          description: OK
          schema:
            $ref: '#/definitions/MapZone'
        "400":
          $ref: '#/responses/Error'
        "401":
          description: Unauthorized
        "403":
          description: Forbidden
        "500":
          $ref: '#/responses/Error'
      security:
      - ApiKeyAuth: []
      summary: add new map_zone
      tags:
      - map_zone
  /map_zone/{name}:
    delete:
      operationId: mapZoneDeleteByName
      parameters:
      - description: MapZone Name
        in: path
        name: name
        required: true
        type: string
      responses:
        "200":
          $ref: '#/responses/Success'
        "400":
          $ref: '#/responses/Error'
        "401":
          description: Unauthorized
        "403":
          description: Forbidden
        "404":
          $ref: '#/responses/Error'
        "500":
          $ref: '#/responses/Error'
      security:
      - ApiKeyAuth: []
      summary: delete map_zone by name
      tags:
      - map_zone
  /map_zone/search:
    get:
      operationId: mapZoneSearch
      parameters:
      - description: query
        in: query
        name: query
        type: string
      - default: 10
        description: limit
        in: query
        name: limit
        required: true
        type: integer
      - default: 0
        description: offset
        in: query
        name: offset
        required: true
        type: integer
      responses:
        "200":
          $ref: '#/responses/MapZoneSearch'
        "401":
          description: Unauthorized
        "403":
          description: Forbidden
        "500":
          $ref: '#/responses/Error'
      security:
      - ApiKeyAuth: []
      summary: search map_zone
      tags:
      - map_zone
  /maps:
    get:
      operationId: mapList
      parameters:
      - default: 10
        description: limit
        in: query
        name: limit
        required: true
        type: integer
      - default: 0
        description: offset
        in: query
        name: offset
        required: true
        type: integer
      - default: DESC
        description: order
        in: query
        name: order
        type: string
      - default: id
        description: sort_by
        in: query
        name: sort_by
        type: string
      responses:
        "200":
          $ref: '#/responses/MapList'
        "401":
          description: Unauthorized
        "403":
          description: Forbidden
        "500":
          $ref: '#/responses/Error'
      security:
      - ApiKeyAuth: []
      summary: get map list
      tags:
      - map
  /maps/search:
    get:
      operationId: mapSearch
      parameters:
      - description: query
        in: query
        name: query
        type: string
      - default: 10
        description: limit
        in: query
        name: limit
        required: true
        type: integer
      - default: 0
        description: offset
        in: query
        name: offset
        required: true
        type: integer
      responses:
        "200":
          $ref: '#/responses/MapSearch'
        "401":
          description: Unauthorized
        "403":
          description: Forbidden
        "500":
          $ref: '#/responses/Error'
      security:
      - ApiKeyAuth: []
      summary: search map
      tags:
      - map
  /mqtt/client/{id}:
    delete:
      operationId: mqttCloseClient
      parameters:
      - description: client ID
        in: path
        name: id
        required: true
        type: string
      responses:
        "200":
          $ref: '#/responses/Success'
        "400":
          $ref: '#/responses/Error'
        "401":
          description: Unauthorized
        "403":
          description: Forbidden
        "404":
          $ref: '#/responses/Error'
        "500":
          $ref: '#/responses/Error'
      security:
      - ApiKeyAuth: []
      summary: close client
      tags:
      - mqtt
    get:
      operationId: mqttClientGetById
      parameters:
      - description: client ID
        in: path
        name: id
        required: true
        type: string
      responses:
        "200":
          description: OK
          schema:
            $ref: '#/definitions/MqttClient'
        "400":
          $ref: '#/responses/Error'
        "401":
          description: Unauthorized
        "403":
          description: Forbidden
        "404":
          $ref: '#/responses/Error'
        "500":
          $ref: '#/responses/Error'
      security:
      - ApiKeyAuth: []
      summary: get client by ID
      tags:
      - mqtt
  /mqtt/client/{id}/session:
    get:
      operationId: mqttClientGetById
      parameters:
      - description: client ID
        in: path
        name: id
        required: true
        type: string
      responses:
        "200":
          description: OK
          schema:
            $ref: '#/definitions/MqttSession'
        "400":
          $ref: '#/responses/Error'
        "401":
          description: Unauthorized
        "403":
          description: Forbidden
        "404":
          $ref: '#/responses/Error'
        "500":
          $ref: '#/responses/Error'
      security:
      - ApiKeyAuth: []
      summary: get session by client ID
      tags:
      - mqtt
  /mqtt/client/{id}/subscriptions:
    get:
      operationId: mqttSubscriptionList
      parameters:
      - description: client ID
        in: path
        name: id
        required: true
        type: string
      - default: 10
        description: limit
        in: query
        name: limit
        required: true
        type: integer
      - default: 0
        description: offset
        in: query
        name: offset
        required: true
        type: integer
      responses:
        "200":
          $ref: '#/responses/MqttSubscriptionList'
        "401":
          description: Unauthorized
        "403":
          description: Forbidden
        "500":
          $ref: '#/responses/Error'
      security:
      - ApiKeyAuth: []
      summary: get subscription list
      tags:
      - mqtt
  /mqtt/client/{id}/topic:
    delete:
      operationId: mqttUnsubscribeTopic
      parameters:
      - description: client ID
        in: path
        name: id
        required: true
        type: string
      - description: topic
        in: query
        name: topic
        required: true
        type: string
      responses:
        "200":
          $ref: '#/responses/Success'
        "400":
          $ref: '#/responses/Error'
        "401":
          description: Unauthorized
        "403":
          description: Forbidden
        "404":
          $ref: '#/responses/Error'
        "500":
          $ref: '#/responses/Error'
      security:
      - ApiKeyAuth: []
      summary: delete mqtt by id
      tags:
      - mqtt
  /mqtt/clients:
    get:
      operationId: mqttClientList
      parameters:
      - default: 10
        description: limit
        in: query
        name: limit
        required: true
        type: integer
      - default: 0
        description: offset
        in: query
        name: offset
        required: true
        type: integer
      responses:
        "200":
          $ref: '#/responses/MqttClientList'
        "401":
          description: Unauthorized
        "403":
          description: Forbidden
        "500":
          $ref: '#/responses/Error'
      security:
      - ApiKeyAuth: []
      summary: get client list
      tags:
      - mqtt
  /mqtt/publish:
    post:
      operationId: mqttPublish
      parameters:
      - description: publish params
        in: body
        name: mqtt
        required: true
        schema:
          $ref: '#/definitions/NewMqttPublish'
          type: object
      responses:
        "200":
          $ref: '#/responses/Success'
        "400":
          $ref: '#/responses/Error'
        "401":
          description: Unauthorized
        "403":
          description: Forbidden
        "500":
          $ref: '#/responses/Error'
      security:
      - ApiKeyAuth: []
      summary: publish
      tags:
      - mqtt
  /mqtt/sessions:
    get:
      operationId: mqttSessionList
      parameters:
      - default: 10
        description: limit
        in: query
        name: limit
        required: true
        type: integer
      - default: 0
        description: offset
        in: query
        name: offset
        required: true
        type: integer
      responses:
        "200":
          $ref: '#/responses/MqttSessionList'
        "401":
          description: Unauthorized
        "403":
          description: Forbidden
        "500":
          $ref: '#/responses/Error'
      security:
      - ApiKeyAuth: []
      summary: get session list
      tags:
      - mqtt
  /node:
    post:
      operationId: nodeAdd
      parameters:
      - description: node params
        in: body
        name: node
        required: true
        schema:
          $ref: '#/definitions/NewNode'
          type: object
      responses:
        "200":
          description: OK
          schema:
            $ref: '#/definitions/Node'
        "400":
          $ref: '#/responses/Error'
        "401":
          description: Unauthorized
        "403":
          description: Forbidden
        "500":
          $ref: '#/responses/Error'
      security:
      - ApiKeyAuth: []
      summary: add new node
      tags:
      - node
  /node/{id}:
    delete:
      operationId: nodeDeleteById
      parameters:
      - description: Node ID
        in: path
        name: id
        required: true
        type: integer
      responses:
        "200":
          $ref: '#/responses/Success'
        "400":
          $ref: '#/responses/Error'
        "401":
          description: Unauthorized
        "403":
          description: Forbidden
        "404":
          $ref: '#/responses/Error'
        "500":
          $ref: '#/responses/Error'
      security:
      - ApiKeyAuth: []
      summary: delete node by id
      tags:
      - node
    get:
      operationId: nodeGetById
      parameters:
      - description: Node ID
        in: path
        name: id
        required: true
        type: integer
      responses:
        "200":
          description: OK
          schema:
            $ref: '#/definitions/Node'
        "400":
          $ref: '#/responses/Error'
        "401":
          description: Unauthorized
        "403":
          description: Forbidden
        "404":
          $ref: '#/responses/Error'
        "500":
          $ref: '#/responses/Error'
      security:
      - ApiKeyAuth: []
      summary: get node by id
      tags:
      - node
    put:
      operationId: nodeUpdateById
      parameters:
      - description: Node ID
        in: path
        name: id
        required: true
        type: integer
      - description: Update node params
        in: body
        name: node
        required: true
        schema:
          $ref: '#/definitions/UpdateNode'
          type: object
      responses:
        "200":
          description: OK
          schema:
            $ref: '#/definitions/Node'
        "400":
          $ref: '#/responses/Error'
        "401":
          description: Unauthorized
        "403":
          description: Forbidden
        "404":
          $ref: '#/responses/Error'
        "500":
          $ref: '#/responses/Error'
      security:
      - ApiKeyAuth: []
      summary: update node by id
      tags:
      - node
  /nodes:
    get:
      operationId: nodeList
      parameters:
      - default: 10
        description: limit
        in: query
        name: limit
        required: true
        type: integer
      - default: 0
        description: offset
        in: query
        name: offset
        required: true
        type: integer
      - default: DESC
        description: order
        in: query
        name: order
        type: string
      - default: id
        description: sort_by
        in: query
        name: sort_by
        type: string
      responses:
        "200":
          $ref: '#/responses/NodeList'
        "401":
          description: Unauthorized
        "403":
          description: Forbidden
        "500":
          $ref: '#/responses/Error'
      security:
      - ApiKeyAuth: []
      summary: get node list
      tags:
      - node
  /nodes/search:
    get:
      operationId: nodeSearch
      parameters:
      - description: query
        in: query
        name: query
        type: string
      - default: 10
        description: limit
        in: query
        name: limit
        required: true
        type: integer
      - default: 0
        description: offset
        in: query
        name: offset
        required: true
        type: integer
      responses:
        "200":
          $ref: '#/responses/NodeSearch'
        "401":
          description: Unauthorized
        "403":
          description: Forbidden
        "500":
          $ref: '#/responses/Error'
      security:
      - ApiKeyAuth: []
      summary: search node
      tags:
      - node
  /notifr:
    post:
      operationId: notifySendNewMessage
      parameters:
      - description: message object
        in: body
        required: true
        schema:
          $ref: '#/definitions/NewNotifrMessage'
          type: object
      responses:
        "200":
          $ref: '#/responses/Success'
        "400":
          $ref: '#/responses/Error'
        "401":
          description: Unauthorized
        "403":
          description: Forbidden
        "404":
          $ref: '#/responses/Error'
        "500":
          $ref: '#/responses/Error'
      security:
      - ApiKeyAuth: []
      summary: repeat notification by id
      tags:
      - notifr
  /notifr/{id}:
    delete:
      operationId: notifrDeleteById
      parameters:
      - description: notification ID
        in: path
        name: id
        required: true
        type: integer
      responses:
        "200":
          $ref: '#/responses/Success'
        "400":
          $ref: '#/responses/Error'
        "401":
          description: Unauthorized
        "403":
          description: Forbidden
        "404":
          $ref: '#/responses/Error'
        "500":
          $ref: '#/responses/Error'
      security:
      - ApiKeyAuth: []
      summary: delete notification by id
      tags:
      - notifr
  /notifr/{id}/repeat:
    post:
      operationId: notifyRepeatMessage
      parameters:
      - description: notification ID
        in: path
        name: id
        required: true
        type: integer
      responses:
        "200":
          $ref: '#/responses/Success'
        "400":
          $ref: '#/responses/Error'
        "401":
          description: Unauthorized
        "403":
          description: Forbidden
        "404":
          $ref: '#/responses/Error'
        "500":
          $ref: '#/responses/Error'
      security:
      - ApiKeyAuth: []
      summary: repeat notification by id
      tags:
      - notifr
  /notifr/config:
    get:
      operationId: notifyGetSettings
      responses:
        "200":
          description: OK
          schema:
            $ref: '#/definitions/NotifrConfig'
        "400":
          $ref: '#/responses/Error'
        "401":
          description: Unauthorized
        "403":
          description: Forbidden
        "404":
          $ref: '#/responses/Error'
        "500":
          $ref: '#/responses/Error'
      security:
      - ApiKeyAuth: []
      summary: get notifr settings
      tags:
      - notifr
    put:
      operationId: notifyUpdateSettings
      parameters:
      - description: Update notifr params
        in: body
        name: notifr
        required: true
        schema:
          $ref: '#/definitions/UpdateNotifrConfig'
          type: object
      responses:
        "200":
          $ref: '#/responses/Success'
        "400":
          $ref: '#/responses/Error'
        "401":
          description: Unauthorized
        "403":
          description: Forbidden
        "404":
          $ref: '#/responses/Error'
        "500":
          $ref: '#/responses/Error'
      security:
      - ApiKeyAuth: []
      summary: update notifr settings
      tags:
      - notifr
  /notifrs:
    get:
      operationId: notifrList
      parameters:
      - default: 10
        description: limit
        in: query
        name: limit
        required: true
        type: integer
      - default: 0
        description: offset
        in: query
        name: offset
        required: true
        type: integer
      - default: DESC
        description: order
        in: query
        name: order
        type: string
      - default: id
        description: sort_by
        in: query
        name: sort_by
        type: string
      responses:
        "200":
          $ref: '#/responses/MessageDeliveryList'
        "401":
          description: Unauthorized
        "403":
          description: Forbidden
        "500":
          $ref: '#/responses/Error'
      security:
      - ApiKeyAuth: []
      summary: get notification list
      tags:
      - notifr
  /recovery:
    post:
      operationId: authRecovery
      responses:
        "200":
          $ref: '#/responses/Success'
        "500":
          $ref: '#/responses/Error'
      summary: recovery access
      tags:
      - auth
  /reset:
    post:
      operationId: authReset
      responses:
        "200":
          $ref: '#/responses/Success'
        "500":
          $ref: '#/responses/Error'
      summary: reset access
      tags:
      - auth
  /role:
    post:
      operationId: roleAdd
      parameters:
      - description: role params
        in: body
        name: role
        required: true
        schema:
          $ref: '#/definitions/NewRole'
          type: object
      responses:
        "200":
          description: OK
          schema:
            $ref: '#/definitions/Role'
        "400":
          $ref: '#/responses/Error'
        "401":
          description: Unauthorized
        "403":
          description: Forbidden
        "500":
          $ref: '#/responses/Error'
      security:
      - ApiKeyAuth: []
      summary: add new role
      tags:
      - role
  /role/{name}:
    delete:
      operationId: roleDeleteById
      parameters:
      - description: Role ID
        in: path
        name: name
        required: true
        type: string
      responses:
        "200":
          $ref: '#/responses/Success'
        "400":
          $ref: '#/responses/Error'
        "401":
          description: Unauthorized
        "403":
          description: Forbidden
        "404":
          $ref: '#/responses/Error'
        "500":
          $ref: '#/responses/Error'
      security:
      - ApiKeyAuth: []
      summary: delete role by name
      tags:
      - role
    get:
      operationId: roleGetById
      parameters:
      - description: Role name
        in: path
        name: name
        required: true
        type: string
      responses:
        "200":
          description: OK
          schema:
            $ref: '#/definitions/Role'
        "400":
          $ref: '#/responses/Error'
        "401":
          description: Unauthorized
        "403":
          description: Forbidden
        "404":
          $ref: '#/responses/Error'
        "500":
          $ref: '#/responses/Error'
      security:
      - ApiKeyAuth: []
      summary: get role by name
      tags:
      - role
    put:
      operationId: roleUpdateById
      parameters:
      - description: Role ID
        in: path
        name: name
        required: true
        type: string
      - description: Update role params
        in: body
        name: role
        required: true
        schema:
          $ref: '#/definitions/UpdateRole'
      responses:
        "200":
          description: OK
          schema:
            $ref: '#/definitions/Role'
        "400":
          $ref: '#/responses/Error'
        "401":
          description: Unauthorized
        "403":
          description: Forbidden
        "404":
          $ref: '#/responses/Error'
        "500":
          $ref: '#/responses/Error'
      security:
      - ApiKeyAuth: []
      summary: update role by name
      tags:
      - role
  /role/{name}/access_list:
    get:
      operationId: roleGetById
      parameters:
      - description: Role name
        in: path
        name: name
        required: true
        type: string
      responses:
        "200":
          description: OK
          schema:
            properties:
              access_list:
                $ref: '#/definitions/AccessList'
            type: object
        "400":
          $ref: '#/responses/Error'
        "401":
          description: Unauthorized
        "403":
          description: Forbidden
        "404":
          $ref: '#/responses/Error'
        "500":
          $ref: '#/responses/Error'
      security:
      - ApiKeyAuth: []
      summary: get access list by role name
      tags:
      - role
    put:
      operationId: roleUpdateById
      parameters:
      - description: Role name
        in: path
        name: name
        required: true
        type: string
      - description: Update access list params
        in: body
        name: access_list_diff
        required: true
        schema:
          $ref: '#/definitions/AccessListDiff'
      responses:
        "200":
          $ref: '#/responses/Success'
        "400":
          $ref: '#/responses/Error'
        "401":
          description: Unauthorized
        "403":
          description: Forbidden
        "404":
          $ref: '#/responses/Error'
        "500":
          $ref: '#/responses/Error'
      security:
      - ApiKeyAuth: []
      summary: update role access list
      tags:
      - role
  /roles:
    get:
      operationId: roleList
      parameters:
      - default: 10
        description: limit
        in: query
        name: limit
        required: true
        type: integer
      - default: 0
        description: offset
        in: query
        name: offset
        required: true
        type: integer
      - default: DESC
        description: order
        in: query
        name: order
        type: string
      - default: id
        description: sort_by
        in: query
        name: sort_by
        type: string
      responses:
        "200":
          $ref: '#/responses/RoleList'
        "401":
          description: Unauthorized
        "403":
          description: Forbidden
        "500":
          $ref: '#/responses/Error'
      security:
      - ApiKeyAuth: []
      summary: get role list
      tags:
      - role
  /roles/search:
    get:
      operationId: roleSearch
      parameters:
      - description: query
        in: query
        name: query
        type: string
      - default: 10
        description: limit
        in: query
        name: limit
        required: true
        type: integer
      - default: 0
        description: offset
        in: query
        name: offset
        required: true
        type: integer
      responses:
        "200":
          $ref: '#/responses/RoleSearch'
        "401":
          description: Unauthorized
        "403":
          description: Forbidden
        "500":
          $ref: '#/responses/Error'
      security:
      - ApiKeyAuth: []
      summary: search role
      tags:
      - role
  /script:
    post:
      operationId: scriptAdd
      parameters:
      - description: script params
        in: body
        name: script
        required: true
        schema:
          $ref: '#/definitions/NewScript'
          type: object
      responses:
        "200":
          description: OK
          schema:
            $ref: '#/definitions/Script'
        "400":
          $ref: '#/responses/Error'
        "401":
          description: Unauthorized
        "403":
          description: Forbidden
        "500":
          $ref: '#/responses/Error'
      security:
      - ApiKeyAuth: []
      summary: add new script
      tags:
      - script
  /script/{id}:
    delete:
      operationId: scriptDeleteById
      parameters:
      - description: Script ID
        in: path
        name: id
        required: true
        type: integer
      responses:
        "200":
          $ref: '#/responses/Success'
        "400":
          $ref: '#/responses/Error'
        "401":
          description: Unauthorized
        "403":
          description: Forbidden
        "404":
          $ref: '#/responses/Error'
        "500":
          $ref: '#/responses/Error'
      security:
      - ApiKeyAuth: []
      summary: delete script by id
      tags:
      - script
    get:
      operationId: scriptGetById
      parameters:
      - description: Script ID
        in: path
        name: id
        required: true
        type: integer
      responses:
        "200":
          description: OK
          schema:
            $ref: '#/definitions/Script'
        "400":
          $ref: '#/responses/Error'
        "401":
          description: Unauthorized
        "403":
          description: Forbidden
        "404":
          $ref: '#/responses/Error'
        "500":
          $ref: '#/responses/Error'
      security:
      - ApiKeyAuth: []
      summary: get script by id
      tags:
      - script
    put:
      operationId: scriptUpdateById
      parameters:
      - description: Script ID
        in: path
        name: id
        required: true
        type: integer
      - description: Update script params
        in: body
        name: script
        required: true
        schema:
          $ref: '#/definitions/UpdateScript'
          type: object
      responses:
        "200":
          description: OK
          schema:
            $ref: '#/definitions/Script'
        "400":
          $ref: '#/responses/Error'
        "401":
          description: Unauthorized
        "403":
          description: Forbidden
        "404":
          $ref: '#/responses/Error'
        "500":
          $ref: '#/responses/Error'
      security:
      - ApiKeyAuth: []
      summary: update script by id
      tags:
      - script
  /script/{id}/copy:
    post:
      operationId: scriptCopyById
      parameters:
      - description: Script ID
        in: path
        name: id
        required: true
        type: integer
      responses:
        "200":
          description: OK
          schema:
            $ref: '#/definitions/Script'
        "400":
          $ref: '#/responses/Error'
        "401":
          description: Unauthorized
        "403":
          description: Forbidden
        "404":
          $ref: '#/responses/Error'
        "500":
          $ref: '#/responses/Error'
      security:
      - ApiKeyAuth: []
      summary: copy script by id
      tags:
      - script
  /script/{id}/exec:
    post:
      operationId: scriptExecById
      parameters:
      - description: Script ID
        in: path
        name: id
        required: true
        type: integer
      responses:
        "200":
          $ref: '#/responses/ScriptExec'
        "400":
          $ref: '#/responses/Error'
        "401":
          description: Unauthorized
        "403":
          description: Forbidden
        "404":
          $ref: '#/responses/Error'
        "500":
          $ref: '#/responses/Error'
      security:
      - ApiKeyAuth: []
      summary: Execute script by id
      tags:
      - script
  /script/{id}/exec_src:
    post:
      operationId: scriptExecSrc
      parameters:
      - description: source script
        in: body
        name: script
        required: true
        schema:
          $ref: '#/definitions/ExecScript'
          type: object
      responses:
        "200":
          $ref: '#/responses/ScriptExec'
        "400":
          $ref: '#/responses/Error'
        "401":
          description: Unauthorized
        "403":
          description: Forbidden
        "500":
          $ref: '#/responses/Error'
      security:
      - ApiKeyAuth: []
      summary: Exec script from request params
      tags:
      - script
  /scripts:
    get:
      operationId: scriptList
      parameters:
      - default: 10
        description: limit
        in: query
        name: limit
        required: true
        type: integer
      - default: 0
        description: offset
        in: query
        name: offset
        required: true
        type: integer
      - default: DESC
        description: order
        in: query
        name: order
        type: string
      - default: id
        description: sort_by
        in: query
        name: sort_by
        type: string
      responses:
        "200":
          $ref: '#/responses/ScriptList'
        "401":
          description: Unauthorized
        "403":
          description: Forbidden
        "500":
          $ref: '#/responses/Error'
      security:
      - ApiKeyAuth: []
      summary: get script list
      tags:
      - script
  /scripts/search:
    get:
      operationId: scriptSearch
      parameters:
      - description: query
        in: query
        name: query
        type: string
      - default: 10
        description: limit
        in: query
        name: limit
        required: true
        type: integer
      - default: 0
        description: offset
        in: query
        name: offset
        required: true
        type: integer
      responses:
        "200":
          $ref: '#/responses/ScriptSearch'
        "401":
          description: Unauthorized
        "403":
          description: Forbidden
        "500":
          $ref: '#/responses/Error'
      security:
      - ApiKeyAuth: []
      summary: search script
      tags:
      - script
  /signin:
    post:
      operationId: authSignin
      responses:
        "200":
          description: OK
          schema:
            $ref: '#/definitions/AuthSignInResponse'
        "400":
          $ref: '#/responses/Error'
        "401":
          description: Unauthorized
        "403":
          description: Forbidden
        "500":
          $ref: '#/responses/Error'
      security:
      - BasicAuth: []
      summary: sign in
      tags:
      - auth
  /signout:
    post:
      operationId: authSignout
      responses:
        "200":
          $ref: '#/responses/Success'
        "401":
          description: Unauthorized
        "403":
          description: Forbidden
        "500":
          $ref: '#/responses/Error'
      security:
      - ApiKeyAuth: []
      summary: sign out
      tags:
      - auth
  /template:
    post:
      operationId: templateAdd
      parameters:
      - description: template params
        in: body
        name: template
        required: true
        schema:
          $ref: '#/definitions/NewTemplate'
          type: object
      responses:
        "200":
          $ref: '#/responses/Success'
        "400":
          $ref: '#/responses/Error'
        "401":
          description: Unauthorized
        "403":
          description: Forbidden
        "500":
          $ref: '#/responses/Error'
      security:
      - ApiKeyAuth: []
      summary: add new template item
      tags:
      - template
  /template/{name}:
    delete:
      operationId: templateDeleteByName
      parameters:
      - description: Template Name
        in: path
        name: name
        required: true
        type: string
      responses:
        "200":
          $ref: '#/responses/Success'
        "400":
          $ref: '#/responses/Error'
        "401":
          description: Unauthorized
        "403":
          description: Forbidden
        "404":
          $ref: '#/responses/Error'
        "500":
          $ref: '#/responses/Error'
      security:
      - ApiKeyAuth: []
      summary: delete template by string
      tags:
      - template
    get:
      operationId: templateGetByName
      parameters:
      - description: Template Name
        in: path
        name: name
        required: true
        type: string
      responses:
        "200":
          description: OK
          schema:
            $ref: '#/definitions/Template'
        "400":
          $ref: '#/responses/Error'
        "401":
          description: Unauthorized
        "403":
          description: Forbidden
        "404":
          $ref: '#/responses/Error'
        "500":
          $ref: '#/responses/Error'
      security:
      - ApiKeyAuth: []
      summary: get template by name
      tags:
      - template
    put:
      operationId: templateUpdateByName
      parameters:
      - description: Template Name
        in: path
        name: name
        required: true
        type: string
      - description: Update item params
        in: body
        name: template
        required: true
        schema:
          $ref: '#/definitions/UpdateTemplate'
          type: object
      responses:
        "200":
          description: OK
          schema:
            $ref: '#/definitions/Template'
        "400":
          $ref: '#/responses/Error'
        "401":
          description: Unauthorized
        "403":
          description: Forbidden
        "404":
          $ref: '#/responses/Error'
        "500":
          $ref: '#/responses/Error'
      security:
      - ApiKeyAuth: []
      summary: update template by id
      tags:
      - template
  /template_item:
    post:
      operationId: templateAddItem
      parameters:
      - description: template params
        in: body
        name: template
        required: true
        schema:
          $ref: '#/definitions/NewTemplateItem'
          type: object
      responses:
        "200":
          $ref: '#/responses/Success'
        "400":
          $ref: '#/responses/Error'
        "401":
          description: Unauthorized
        "403":
          description: Forbidden
        "500":
          $ref: '#/responses/Error'
      security:
      - ApiKeyAuth: []
      summary: add new template item
      tags:
      - template_item
  /template_item/{name}:
    delete:
      operationId: templateDeleteItemByName
      parameters:
      - description: TemplateItem Name
        in: path
        name: name
        required: true
        type: string
      responses:
        "200":
          $ref: '#/responses/Success'
        "400":
          $ref: '#/responses/Error'
        "401":
          description: Unauthorized
        "403":
          description: Forbidden
        "404":
          $ref: '#/responses/Error'
        "500":
          $ref: '#/responses/Error'
      security:
      - ApiKeyAuth: []
      summary: delete template item by string
      tags:
      - template_item
    get:
      operationId: templateGetItemByName
      parameters:
      - description: TemplateItem Name
        in: path
        name: name
        required: true
        type: string
      responses:
        "200":
          description: OK
          schema:
            $ref: '#/definitions/TemplateItem'
        "400":
          $ref: '#/responses/Error'
        "401":
          description: Unauthorized
        "403":
          description: Forbidden
        "404":
          $ref: '#/responses/Error'
        "500":
          $ref: '#/responses/Error'
      security:
      - ApiKeyAuth: []
      summary: get template item by name
      tags:
      - template_item
    put:
      operationId: templateUpdateItemByName
      parameters:
      - description: Template Name
        in: path
        name: name
        required: true
        type: string
      - description: Update item params
        in: body
        name: template
        required: true
        schema:
          $ref: '#/definitions/UpdateTemplateItem'
          type: object
      responses:
        "200":
          description: OK
          schema:
            $ref: '#/definitions/Template'
        "400":
          $ref: '#/responses/Error'
        "401":
          description: Unauthorized
        "403":
          description: Forbidden
        "404":
          $ref: '#/responses/Error'
        "500":
          $ref: '#/responses/Error'
      security:
      - ApiKeyAuth: []
      summary: update template by id
      tags:
      - template_item
  /template_item/status/{name}:
    put:
      operationId: templateUpdateStatusItemByName
      parameters:
      - description: Template Name
        in: path
        name: name
        required: true
        type: string
      - description: Update item params
        in: body
        name: template
        required: true
        schema:
          $ref: '#/definitions/UpdateTemplateItemStatus'
          type: object
      responses:
        "200":
          $ref: '#/responses/Success'
        "400":
          $ref: '#/responses/Error'
        "401":
          description: Unauthorized
        "403":
          description: Forbidden
        "404":
          $ref: '#/responses/Error'
        "500":
          $ref: '#/responses/Error'
      security:
      - ApiKeyAuth: []
      summary: update template by id
      tags:
      - template_item
  /template_items:
    get:
      operationId: templateGetItemList
      responses:
        "200":
          $ref: '#/responses/TemplateItemSortedList'
        "401":
          description: Unauthorized
        "403":
          description: Forbidden
        "500":
          $ref: '#/responses/Error'
      security:
      - ApiKeyAuth: []
      summary: get template item list
      tags:
      - template_item
  /template_items/tree:
    get:
      operationId: templateGetItemsTree
      responses:
        "200":
          description: OK
          schema:
            $ref: '#/definitions/TemplateTree'
        "400":
          $ref: '#/responses/Error'
        "401":
          description: Unauthorized
        "403":
          description: Forbidden
        "404":
          $ref: '#/responses/Error'
        "500":
          $ref: '#/responses/Error'
      security:
      - ApiKeyAuth: []
      summary: get template items tree
      tags:
      - template_item
    put:
      operationId: templateUpdateItemsTree
      parameters:
      - description: Update item params
        in: body
        name: template
        required: true
        schema:
          $ref: '#/definitions/UpdateTemplateTree'
          type: object
      responses:
        "200":
          $ref: '#/responses/Success'
        "400":
          $ref: '#/responses/Error'
        "401":
          description: Unauthorized
        "403":
          description: Forbidden
        "404":
          $ref: '#/responses/Error'
        "500":
          $ref: '#/responses/Error'
      security:
      - ApiKeyAuth: []
      summary: update template by id
      tags:
      - template_item
  /templates:
    get:
      operationId: templateList
      responses:
        "200":
          $ref: '#/responses/TemplateList'
        "401":
          description: Unauthorized
        "403":
          description: Forbidden
        "500":
          $ref: '#/responses/Error'
      security:
      - ApiKeyAuth: []
      summary: get template list
      tags:
      - template
  /templates/preview:
    post:
      operationId: templatePreview
      parameters:
      - description: Update item params
        in: body
        name: template
        required: true
        schema:
          $ref: '#/definitions/TemplateContent'
          type: object
      responses:
        "200":
          $ref: '#/responses/Success'
        "401":
          description: Unauthorized
        "403":
          description: Forbidden
        "500":
          $ref: '#/responses/Error'
      security:
      - ApiKeyAuth: []
      summary: preview template
      tags:
      - template
  /templates/search:
    get:
      operationId: templateSearch
      parameters:
      - description: query
        in: query
        name: query
        type: string
      - default: 10
        description: limit
        in: query
        name: limit
        required: true
        type: integer
      - default: 0
        description: offset
        in: query
        name: offset
        required: true
        type: integer
      responses:
        "200":
          $ref: '#/responses/TemplateSearch'
        "401":
          description: Unauthorized
        "403":
          description: Forbidden
        "500":
          $ref: '#/responses/Error'
      security:
      - ApiKeyAuth: []
      summary: search template
      tags:
      - template
  /user:
    post:
      operationId: userAdd
      parameters:
      - description: user params
        in: body
        name: user
        required: true
        schema:
          $ref: '#/definitions/NewUser'
      responses:
        "200":
          description: OK
          schema:
            $ref: '#/definitions/UserFull'
        "400":
          $ref: '#/responses/Error'
        "401":
          description: Unauthorized
        "403":
          description: Forbidden
        "500":
          $ref: '#/responses/Error'
      security:
      - ApiKeyAuth: []
      summary: add new user
      tags:
      - user
  /user/{id}:
    delete:
      operationId: userDeleteById
      parameters:
      - description: User ID
        in: path
        name: id
        required: true
        type: integer
      responses:
        "200":
          $ref: '#/responses/Success'
        "400":
          $ref: '#/responses/Error'
        "401":
          description: Unauthorized
        "403":
          description: Forbidden
        "404":
          $ref: '#/responses/Error'
        "500":
          $ref: '#/responses/Error'
      security:
      - ApiKeyAuth: []
      summary: delete user by id
      tags:
      - user
    get:
      operationId: userGetById
      parameters:
      - description: User ID
        in: path
        name: id
        required: true
        type: integer
      responses:
        "200":
          description: OK
          schema:
            $ref: '#/definitions/UserFull'
        "400":
          $ref: '#/responses/Error'
        "401":
          description: Unauthorized
        "403":
          description: Forbidden
        "404":
          $ref: '#/responses/Error'
        "500":
          $ref: '#/responses/Error'
      security:
      - ApiKeyAuth: []
      summary: get user by id
      tags:
      - user
    put:
      operationId: userUpdateById
      parameters:
      - description: User ID
        in: path
        name: id
        required: true
        type: integer
      - description: Update user params
        in: body
        name: user
        required: true
        schema:
          $ref: '#/definitions/UpdateUser'
          type: object
      responses:
        "200":
          description: OK
          schema:
            $ref: '#/definitions/UserFull'
        "400":
          $ref: '#/responses/Error'
        "401":
          description: Unauthorized
        "403":
          description: Forbidden
        "404":
          $ref: '#/responses/Error'
        "500":
          $ref: '#/responses/Error'
      security:
      - ApiKeyAuth: []
      summary: update user by id
      tags:
      - user
  /user/{id}/update_status:
    put:
      operationId: userUpdateStatus
      parameters:
      - description: User ID
        in: path
        name: id
        required: true
        type: integer
      - description: status params
        in: body
        name: user_status
        required: true
        schema:
          $ref: '#/definitions/UserUpdateStatusRequest'
      responses:
        "200":
          $ref: '#/responses/Success'
        "400":
          $ref: '#/responses/Error'
        "401":
          description: Unauthorized
        "403":
          description: Forbidden
        "404":
          $ref: '#/responses/Error'
        "500":
          $ref: '#/responses/Error'
      security:
      - ApiKeyAuth: []
      summary: update user status
      tags:
      - user
  /users:
    get:
      operationId: userList
      parameters:
      - default: 10
        description: limit
        in: query
        name: limit
        required: true
        type: integer
      - default: 0
        description: offset
        in: query
        name: offset
        required: true
        type: integer
      - default: DESC
        description: order
        in: query
        name: order
        type: string
      - default: id
        description: sort_by
        in: query
        name: sort_by
        type: string
      responses:
        "200":
          $ref: '#/responses/UserList'
        "401":
          description: Unauthorized
        "403":
          description: Forbidden
        "500":
          $ref: '#/responses/Error'
      security:
      - ApiKeyAuth: []
      summary: get user list
      tags:
      - user
  /workflow:
    post:
      operationId: workflowAdd
      parameters:
      - description: workflow params
        in: body
        name: workflow
        required: true
        schema:
          $ref: '#/definitions/NewWorkflow'
          type: object
      responses:
        "200":
          description: OK
          schema:
            $ref: '#/definitions/Workflow'
        "400":
          $ref: '#/responses/Error'
        "401":
          description: Unauthorized
        "403":
          description: Forbidden
        "500":
          $ref: '#/responses/Error'
      security:
      - ApiKeyAuth: []
      summary: add new workflow
      tags:
      - workflow
  /workflow/{id}:
    delete:
      operationId: workflowDeleteById
      parameters:
      - description: Workflow ID
        in: path
        name: id
        required: true
        type: integer
      responses:
        "200":
          $ref: '#/responses/Success'
        "400":
          $ref: '#/responses/Error'
        "401":
          description: Unauthorized
        "403":
          description: Forbidden
        "404":
          $ref: '#/responses/Error'
        "500":
          $ref: '#/responses/Error'
      security:
      - ApiKeyAuth: []
      summary: delete workflow by id
      tags:
      - workflow
    get:
      operationId: workflowGetById
      parameters:
      - description: Workflow ID
        in: path
        name: id
        required: true
        type: integer
      responses:
        "200":
          description: OK
          schema:
            $ref: '#/definitions/Workflow'
        "400":
          $ref: '#/responses/Error'
        "401":
          description: Unauthorized
        "403":
          description: Forbidden
        "404":
          $ref: '#/responses/Error'
        "500":
          $ref: '#/responses/Error'
      security:
      - ApiKeyAuth: []
      summary: get workflow by id
      tags:
      - workflow
    put:
      operationId: workflowUpdateById
      parameters:
      - description: Workflow ID
        in: path
        name: id
        required: true
        type: integer
      - description: Update workflow params
        in: body
        name: workflow
        required: true
        schema:
          $ref: '#/definitions/UpdateWorkflow'
          type: object
      responses:
        "200":
          description: OK
          schema:
            $ref: '#/definitions/Workflow'
        "400":
          $ref: '#/responses/Error'
        "401":
          description: Unauthorized
        "403":
          description: Forbidden
        "404":
          $ref: '#/responses/Error'
        "500":
          $ref: '#/responses/Error'
      security:
      - ApiKeyAuth: []
      summary: update workflow by id
      tags:
      - workflow
  /workflow/{id}/scenario:
    post:
      operationId: workflowScenarioAdd
      parameters:
      - description: Workflow ID
        in: path
        name: id
        required: true
        type: integer
      - description: workflow scenario params
        in: body
        name: workflow_scenario
        required: true
        schema:
          $ref: '#/definitions/NewWorkflowScenario'
      responses:
        "200":
          description: OK
          schema:
            $ref: '#/definitions/WorkflowScenario'
        "400":
          $ref: '#/responses/Error'
        "401":
          description: Unauthorized
        "403":
          description: Forbidden
        "500":
          $ref: '#/responses/Error'
      security:
      - ApiKeyAuth: []
      summary: add new workflow scenario
      tags:
      - workflow_scenario
  /workflow/{id}/scenario/{scenario_id}:
    delete:
      operationId: workflowScenarioDeleteById
      parameters:
      - description: Workflow ID
        in: path
        name: id
        required: true
        type: integer
      - description: Workflow scenario ID
        in: path
        name: scenario_id
        required: true
        type: integer
      responses:
        "200":
          $ref: '#/responses/Success'
        "400":
          $ref: '#/responses/Error'
        "401":
          description: Unauthorized
        "403":
          description: Forbidden
        "404":
          $ref: '#/responses/Error'
        "500":
          $ref: '#/responses/Error'
      security:
      - ApiKeyAuth: []
      summary: delete workflow scenario by id
      tags:
      - workflow_scenario
    get:
      operationId: workflowScenarioGetById
      parameters:
      - description: Workflow ID
        in: path
        name: id
        required: true
        type: integer
      - description: WorkflowScenario ID
        in: path
        name: scenario_id
        required: true
        type: integer
      responses:
        "200":
          description: OK
          schema:
            $ref: '#/definitions/WorkflowScenario'
        "400":
          $ref: '#/responses/Error'
        "401":
          description: Unauthorized
        "403":
          description: Forbidden
        "404":
          $ref: '#/responses/Error'
        "500":
          $ref: '#/responses/Error'
      security:
      - ApiKeyAuth: []
      summary: get workflow scenario by id
      tags:
      - workflow_scenario
    put:
      operationId: workflowScenarioUpdateById
      parameters:
      - description: Workflow ID
        in: path
        name: id
        required: true
        type: integer
      - description: WorkflowScenario ID
        in: path
        name: scenario_id
        required: true
        type: integer
      - description: Update workflow scenario params
        in: body
        name: workflowScenario
        required: true
        schema:
          $ref: '#/definitions/UpdateWorkflowScenario'
          type: object
      responses:
        "200":
          description: OK
          schema:
            $ref: '#/definitions/WorkflowScenario'
        "400":
          $ref: '#/responses/Error'
        "401":
          description: Unauthorized
        "403":
          description: Forbidden
        "404":
          $ref: '#/responses/Error'
        "500":
          $ref: '#/responses/Error'
      security:
      - ApiKeyAuth: []
      summary: update workflow scenario by id
      tags:
      - workflow_scenario
  /workflow/{id}/scenarios:
    get:
      operationId: workflowScenarioList
      parameters:
      - description: Workflow ID
        in: path
        name: id
        required: true
        type: integer
      responses:
        "200":
          $ref: '#/responses/WorkflowScenarios'
        "401":
          description: Unauthorized
        "403":
          description: Forbidden
        "500":
          $ref: '#/responses/Error'
      security:
      - ApiKeyAuth: []
      summary: get workflow scenario list
      tags:
      - workflow_scenario
  /workflow/{id}/scenarios/search:
    get:
      operationId: workflowScenarioSearch
      parameters:
      - description: Workflow ID
        in: path
        name: id
        required: true
        type: integer
      - description: query
        in: query
        name: query
        type: string
      - default: 10
        description: limit
        in: query
        name: limit
        required: true
        type: integer
      - default: 0
        description: offset
        in: query
        name: offset
        required: true
        type: integer
      responses:
        "200":
          $ref: '#/responses/WorkflowScenarioSearch'
        "401":
          description: Unauthorized
        "403":
          description: Forbidden
        "500":
          $ref: '#/responses/Error'
      security:
      - ApiKeyAuth: []
      summary: search workflow scenario
      tags:
      - workflow_scenario
  /workflow/{id}/update_scenario:
    put:
      operationId: workflowUpdateScenario
      parameters:
      - description: Workflow ID
        in: path
        name: id
        required: true
        type: integer
      - description: Update workflow scenario params
        in: body
        name: workflowUpdateWorkflowScenario
        required: true
        schema:
          $ref: '#/definitions/WorkflowUpdateWorkflowScenario'
      responses:
        "200":
          $ref: '#/responses/Success'
        "400":
          $ref: '#/responses/Error'
        "401":
          description: Unauthorized
        "403":
          description: Forbidden
        "404":
          $ref: '#/responses/Error'
        "500":
          $ref: '#/responses/Error'
      security:
      - ApiKeyAuth: []
      summary: update workflow scenario
      tags:
      - workflow
  /workflows:
    get:
      operationId: workflowList
      parameters:
      - default: 10
        description: limit
        in: query
        name: limit
        required: true
        type: integer
      - default: 0
        description: offset
        in: query
        name: offset
        required: true
        type: integer
      - default: DESC
        description: order
        in: query
        name: order
        type: string
      - default: id
        description: sort_by
        in: query
        name: sort_by
        type: string
      responses:
        "200":
          $ref: '#/responses/WorkflowList'
        "401":
          description: Unauthorized
        "403":
          description: Forbidden
        "500":
          $ref: '#/responses/Error'
      security:
      - ApiKeyAuth: []
      summary: get workflow list
      tags:
      - workflow
  /workflows/search:
    get:
      operationId: workflowSearch
      parameters:
      - description: query
        in: query
        name: query
        type: string
      - default: 10
        description: limit
        in: query
        name: limit
        required: true
        type: integer
      - default: 0
        description: offset
        in: query
        name: offset
        required: true
        type: integer
      responses:
        "200":
          $ref: '#/responses/WorkflowSearch'
        "401":
          description: Unauthorized
        "403":
          description: Forbidden
        "500":
          $ref: '#/responses/Error'
      security:
      - ApiKeyAuth: []
      summary: search workflow
      tags:
      - workflow
produces:
- application/json
responses:
  DeviceActionList:
    schema:
      properties:
        items:
          items:
            $ref: '#/definitions/DeviceAction'
          type: array
          x-go-name: Items
        meta:
          properties:
            limit:
              format: int64
              type: integer
              x-go-name: Limit
            object_count:
              format: int64
              type: integer
              x-go-name: ObjectCount
            offset:
              format: int64
              type: integer
              x-go-name: Offset
          type: object
          x-go-name: Meta
      type: object
  DeviceActionSearch:
    schema:
      properties:
        device_actions:
          items:
            $ref: '#/definitions/DeviceAction'
          type: array
          x-go-name: DeviceActions
      type: object
  DeviceList:
    schema:
      properties:
        items:
          items:
            $ref: '#/definitions/Device'
          type: array
          x-go-name: Items
        meta:
          properties:
            limit:
              format: int64
              type: integer
              x-go-name: Limit
            object_count:
              format: int64
              type: integer
              x-go-name: ObjectCount
            offset:
              format: int64
              type: integer
              x-go-name: Offset
          type: object
          x-go-name: Meta
      type: object
  DeviceSearch:
    schema:
      properties:
        devices:
          items:
            $ref: '#/definitions/DeviceShort'
          type: array
          x-go-name: Devices
      type: object
  Error:
    description: Error response
    schema:
      properties:
        code:
          $ref: '#/definitions/ResponseType'
        errors:
          $ref: '#/definitions/ErrorErrors'
        message:
          description: описание ошибки
          type: string
          x-go-name: Message
      type: object
  FlowList:
    schema:
      properties:
        items:
          items:
            $ref: '#/definitions/FlowShort'
          type: array
          x-go-name: Items
        meta:
          properties:
            limit:
              format: int64
              type: integer
              x-go-name: Limit
            object_count:
              format: int64
              type: integer
              x-go-name: ObjectCount
            offset:
              format: int64
              type: integer
              x-go-name: Offset
          type: object
          x-go-name: Meta
      type: object
  FlowSearch:
    schema:
      properties:
        flows:
          items:
            $ref: '#/definitions/Flow'
          type: array
          x-go-name: Flows
      type: object
  ImageList:
    schema:
      properties:
        items:
          items:
            $ref: '#/definitions/Image'
          type: array
          x-go-name: Items
        meta:
          properties:
            limit:
              format: int64
              type: integer
              x-go-name: Limit
            object_count:
              format: int64
              type: integer
              x-go-name: ObjectCount
            offset:
              format: int64
              type: integer
              x-go-name: Offset
          type: object
          x-go-name: Meta
      type: object
  LogList:
    schema:
      properties:
        items:
          items:
            $ref: '#/definitions/Log'
          type: array
          x-go-name: Items
        meta:
          properties:
            limit:
              format: int64
              type: integer
              x-go-name: Limit
            object_count:
              format: int64
              type: integer
              x-go-name: ObjectCount
            offset:
              format: int64
              type: integer
              x-go-name: Offset
          type: object
          x-go-name: Meta
      type: object
  LogSearch:
    schema:
      properties:
        logs:
          items:
            $ref: '#/definitions/Log'
          type: array
          x-go-name: Logs
      type: object
  MapElementList:
    schema:
      properties:
        items:
          items:
            $ref: '#/definitions/MapElement'
          type: array
          x-go-name: Items
        meta:
          properties:
            limit:
              format: int64
              type: integer
              x-go-name: Limit
            object_count:
              format: int64
              type: integer
              x-go-name: ObjectCount
            offset:
              format: int64
              type: integer
              x-go-name: Offset
          type: object
          x-go-name: Meta
      type: object
  MapLayerList:
    schema:
      properties:
        items:
          items:
            $ref: '#/definitions/MapLayer'
          type: array
          x-go-name: Items
        meta:
          properties:
            limit:
              format: int64
              type: integer
              x-go-name: Limit
            object_count:
              format: int64
              type: integer
              x-go-name: ObjectCount
            offset:
              format: int64
              type: integer
              x-go-name: Offset
          type: object
          x-go-name: Meta
      type: object
  MapList:
    schema:
      properties:
        items:
          items:
            $ref: '#/definitions/Map'
          type: array
          x-go-name: Items
        meta:
          properties:
            limit:
              format: int64
              type: integer
              x-go-name: Limit
            object_count:
              format: int64
              type: integer
              x-go-name: ObjectCount
            offset:
              format: int64
              type: integer
              x-go-name: Offset
          type: object
          x-go-name: Meta
      type: object
  MapSearch:
    schema:
      properties:
        maps:
          items:
            $ref: '#/definitions/Map'
          type: array
          x-go-name: Maps
      type: object
  MapZoneList:
    schema:
      properties:
        items:
          items:
            $ref: '#/definitions/MapZone'
          type: array
          x-go-name: Items
        meta:
          properties:
            limit:
              format: int64
              type: integer
              x-go-name: Limit
            object_count:
              format: int64
              type: integer
              x-go-name: ObjectCount
            offset:
              format: int64
              type: integer
              x-go-name: Offset
          type: object
          x-go-name: Meta
      type: object
  MapZoneSearch:
    schema:
      properties:
        zones:
          items:
            $ref: '#/definitions/MapZone'
          type: array
          x-go-name: MapZones
      type: object
  MessageDeliveryList:
    schema:
      properties:
        items:
          items:
            $ref: '#/definitions/MessageDelivery'
          type: array
          x-go-name: Items
        meta:
          properties:
            limit:
              format: int64
              type: integer
              x-go-name: Limit
            object_count:
              format: int64
              type: integer
              x-go-name: ObjectCount
            offset:
              format: int64
              type: integer
              x-go-name: Offset
          type: object
          x-go-name: Meta
      type: object
  MqttClientList:
    schema:
      properties:
        items:
          items:
            $ref: '#/definitions/MqttClient'
          type: array
          x-go-name: Items
        meta:
          properties:
            limit:
              format: int64
              type: integer
              x-go-name: Limit
            object_count:
              format: int64
              type: integer
              x-go-name: ObjectCount
            offset:
              format: int64
              type: integer
              x-go-name: Offset
          type: object
          x-go-name: Meta
      type: object
  MqttSessionList:
    schema:
      properties:
        items:
          items:
            $ref: '#/definitions/MqttSession'
          type: array
          x-go-name: Items
        meta:
          properties:
            limit:
              format: int64
              type: integer
              x-go-name: Limit
            object_count:
              format: int64
              type: integer
              x-go-name: ObjectCount
            offset:
              format: int64
              type: integer
              x-go-name: Offset
          type: object
          x-go-name: Meta
      type: object
  MqttSubscriptionList:
    schema:
      properties:
        items:
          items:
            $ref: '#/definitions/MqttSubscription'
          type: array
          x-go-name: Items
        meta:
          properties:
            limit:
              format: int64
              type: integer
              x-go-name: Limit
            object_count:
              format: int64
              type: integer
              x-go-name: ObjectCount
            offset:
              format: int64
              type: integer
              x-go-name: Offset
          type: object
          x-go-name: Meta
      type: object
  NewObjectSuccess:
    description: Success with id response
    schema:
      properties:
        id:
          format: int64
          type: integer
          x-go-name: Id
      type: object
  NodeList:
    schema:
      properties:
        items:
          items:
            $ref: '#/definitions/Node'
          type: array
          x-go-name: Items
        meta:
          properties:
            limit:
              format: int64
              type: integer
              x-go-name: Limit
            object_count:
              format: int64
              type: integer
              x-go-name: ObjectCount
            offset:
              format: int64
              type: integer
              x-go-name: Offset
          type: object
          x-go-name: Meta
      type: object
  NodeSearch:
    schema:
      properties:
        nodes:
          items:
            $ref: '#/definitions/Node'
          type: array
          x-go-name: Nodes
      type: object
  RoleList:
    schema:
      properties:
        items:
          items:
            $ref: '#/definitions/Role'
          type: array
          x-go-name: Items
        meta:
          properties:
            limit:
              format: int64
              type: integer
              x-go-name: Limit
            object_count:
              format: int64
              type: integer
              x-go-name: ObjectCount
            offset:
              format: int64
              type: integer
              x-go-name: Offset
          type: object
          x-go-name: Meta
      type: object
  RoleSearch:
    schema:
      properties:
        roles:
          items:
            $ref: '#/definitions/Role'
          type: array
          x-go-name: Roles
      type: object
  ScriptExec:
    schema:
      properties:
        result:
          type: string
          x-go-name: Result
      type: object
  ScriptList:
    schema:
      properties:
        items:
          items:
            $ref: '#/definitions/Script'
          type: array
          x-go-name: Items
        meta:
          properties:
            limit:
              format: int64
              type: integer
              x-go-name: Limit
            object_count:
              format: int64
              type: integer
              x-go-name: ObjectCount
            offset:
              format: int64
              type: integer
              x-go-name: Offset
          type: object
          x-go-name: Meta
      type: object
  ScriptSearch:
    schema:
      properties:
        scripts:
          items:
            $ref: '#/definitions/Script'
          type: array
          x-go-name: Scripts
      type: object
  Success:
    description: Success response
    schema:
      type: object
  TemplateItemList:
    schema:
      properties:
        items:
          items:
            $ref: '#/definitions/TemplateItem'
          type: array
          x-go-name: Items
        meta:
          properties:
            limit:
              format: int64
              type: integer
              x-go-name: Limit
            object_count:
              format: int64
              type: integer
              x-go-name: ObjectCount
            offset:
              format: int64
              type: integer
              x-go-name: Offset
          type: object
          x-go-name: Meta
      type: object
  TemplateItemSortedList:
    schema:
      properties:
        items:
          items:
            type: string
          type: array
          x-go-name: Items
        total:
          format: int64
          type: integer
          x-go-name: Total
      type: object
  TemplateList:
    schema:
      properties:
        items:
          items:
            $ref: '#/definitions/Template'
          type: array
          x-go-name: Items
        meta:
          properties:
            limit:
              format: int64
              type: integer
              x-go-name: Limit
            object_count:
              format: int64
              type: integer
              x-go-name: ObjectCount
            offset:
              format: int64
              type: integer
              x-go-name: Offset
          type: object
          x-go-name: Meta
      type: object
  TemplateSearch:
    schema:
      properties:
        templates:
          items:
            $ref: '#/definitions/Template'
          type: array
          x-go-name: Templates
      type: object
  UserList:
    schema:
      properties:
        items:
          items:
            $ref: '#/definitions/UserShot'
          type: array
          x-go-name: Items
        meta:
          properties:
            limit:
              format: int64
              type: integer
              x-go-name: Limit
            object_count:
              format: int64
              type: integer
              x-go-name: ObjectCount
            offset:
              format: int64
              type: integer
              x-go-name: Offset
          type: object
          x-go-name: Meta
      type: object
  UserSearch:
    schema:
      properties:
        users:
          items:
            $ref: '#/definitions/UserShot'
          type: array
          x-go-name: Users
      type: object
  WorkflowList:
    schema:
      properties:
        items:
          items:
            $ref: '#/definitions/WorkflowShort'
          type: array
          x-go-name: Items
        meta:
          properties:
            limit:
              format: int64
              type: integer
              x-go-name: Limit
            object_count:
              format: int64
              type: integer
              x-go-name: ObjectCount
            offset:
              format: int64
              type: integer
              x-go-name: Offset
          type: object
          x-go-name: Meta
      type: object
  WorkflowScenarioSearch:
    schema:
      properties:
        scenarios:
          items:
            $ref: '#/definitions/WorkflowScenario'
          type: array
          x-go-name: Scenarios
      type: object
  WorkflowScenarios:
    schema:
      properties:
        scenarios:
          items:
            $ref: '#/definitions/WorkflowScenario'
          type: array
          x-go-name: Scenarios
      type: object
  WorkflowSearch:
    schema:
      properties:
        workflows:
          items:
            $ref: '#/definitions/Workflow'
          type: array
          x-go-name: Workflows
      type: object
securityDefinitions:
  ApiKeyAuth:
    in: header
    name: Authorization
    type: apiKey
  BasicAuth:
    type: basic
swagger: "2.0"<|MERGE_RESOLUTION|>--- conflicted
+++ resolved
@@ -259,7 +259,7 @@
         type: integer
         x-go-name: Id
     type: object
-    x-go-package: github.com/e154/smart-home/api/mobile/v1/models
+    x-go-package: github.com/e154/smart-home/api/server/v1/models
   DeviceActionScript:
     properties:
       id:
@@ -296,57 +296,6 @@
           x-go-name: Timeout
       type: object
     - properties:
-<<<<<<< HEAD
-=======
-        baud:
-          format: int64
-          type: integer
-          x-go-name: Baud
-        device:
-          format: int64
-          type: integer
-          x-go-name: Device
-        sleep:
-          format: int64
-          type: integer
-          x-go-name: Sleep
-        stop_bits:
-          format: int64
-          type: integer
-          x-go-name: StopBits
-        timeout:
-          format: int64
-          type: integer
-          x-go-name: Timeout
-      type: object
-    - type: object
-    - properties:
-        baud:
-          format: int64
-          type: integer
-          x-go-name: Baud
-        data_bits:
-          format: int64
-          type: integer
-          x-go-name: DataBits
-        parity:
-          type: string
-          x-go-name: Parity
-        slave_id:
-          format: int64
-          type: integer
-          x-go-name: SlaveId
-        stop_bits:
-          format: int64
-          type: integer
-          x-go-name: StopBits
-        timeout:
-          format: int64
-          type: integer
-          x-go-name: Timeout
-      type: object
-    - properties:
->>>>>>> 70a4f838
         address_port:
           type: string
           x-go-name: AddressPort
@@ -415,15 +364,15 @@
     x-go-package: github.com/e154/smart-home/api/server/v1/models
   DeviceState:
     properties:
-      created_at:
-        format: date-time
-        type: string
-        x-go-name: CreatedAt
       description:
         type: string
         x-go-name: Description
       device:
         $ref: '#/definitions/DeviceStateDevice'
+      device_id:
+        format: int64
+        type: integer
+        x-go-name: DeviceId
       id:
         format: int64
         type: integer
@@ -431,12 +380,8 @@
       system_name:
         type: string
         x-go-name: SystemName
-      updated_at:
-        format: date-time
-        type: string
-        x-go-name: UpdatedAt
-    type: object
-    x-go-package: github.com/e154/smart-home/api/server/v1/models
+    type: object
+    x-go-package: github.com/e154/smart-home/api/mobile/v1/models
   DeviceStateDevice:
     properties:
       id:
@@ -847,17 +792,18 @@
         $ref: '#/definitions/MapOptions'
     type: object
     x-go-package: github.com/e154/smart-home/api/mobile/v1/models
-  MapDevice:
-    properties:
-      actions:
-        items:
-          $ref: '#/definitions/MapDeviceAction'
-        type: array
-        x-go-name: Actions
-      device_id:
-        format: int64
-        type: integer
-        x-go-name: DeviceId
+  MapDeviceAction:
+    properties:
+      created_at:
+        format: date-time
+        type: string
+        x-go-name: CreatedAt
+      device_action:
+        $ref: '#/definitions/DeviceAction'
+      device_action_id:
+        format: int64
+        type: integer
+        x-go-name: DeviceActionId
       id:
         format: int64
         type: integer
@@ -868,28 +814,31 @@
         format: int64
         type: integer
         x-go-name: ImageId
-      states:
-        items:
-          $ref: '#/definitions/MapDeviceState'
-        type: array
-        x-go-name: States
-      system_name:
-        type: string
-        x-go-name: SystemName
-    type: object
-    x-go-package: github.com/e154/smart-home/api/mobile/v1/models
-  MapDeviceAction:
+      map_device_id:
+        format: int64
+        type: integer
+        x-go-name: MapDeviceId
+      type:
+        type: string
+        x-go-name: Type
+      updated_at:
+        format: date-time
+        type: string
+        x-go-name: UpdatedAt
+    type: object
+    x-go-package: github.com/e154/smart-home/api/server/v1/models
+  MapDeviceState:
     properties:
       created_at:
         format: date-time
         type: string
         x-go-name: CreatedAt
-      device_action:
-        $ref: '#/definitions/DeviceAction'
-      device_action_id:
-        format: int64
-        type: integer
-        x-go-name: DeviceActionId
+      device_state:
+        $ref: '#/definitions/DeviceState'
+      device_state_id:
+        format: int64
+        type: integer
+        x-go-name: DeviceStateId
       id:
         format: int64
         type: integer
@@ -904,42 +853,15 @@
         format: int64
         type: integer
         x-go-name: MapDeviceId
-      type:
-        type: string
-        x-go-name: Type
+      style:
+        type: string
+        x-go-name: Style
       updated_at:
         format: date-time
         type: string
         x-go-name: UpdatedAt
     type: object
     x-go-package: github.com/e154/smart-home/api/server/v1/models
-  MapDeviceState:
-    properties:
-      device_state:
-        $ref: '#/definitions/DeviceState'
-      device_state_id:
-        format: int64
-        type: integer
-        x-go-name: DeviceStateId
-      id:
-        format: int64
-        type: integer
-        x-go-name: Id
-      image:
-        $ref: '#/definitions/Image'
-      image_id:
-        format: int64
-        type: integer
-        x-go-name: ImageId
-      map_device_id:
-        format: int64
-        type: integer
-        x-go-name: MapDeviceId
-      style:
-        type: string
-        x-go-name: Style
-    type: object
-    x-go-package: github.com/e154/smart-home/api/mobile/v1/models
   MapElement:
     properties:
       description:
@@ -1036,27 +958,7 @@
         type: string
         x-go-name: UpdatedAt
     type: object
-    x-go-package: github.com/e154/smart-home/api/server/v1/models
-<<<<<<< HEAD
-  MapImage:
-    properties:
-      id:
-        format: int64
-        type: integer
-        x-go-name: Id
-      image:
-        $ref: '#/definitions/Image'
-      image_id:
-        format: int64
-        type: integer
-        x-go-name: ImageId
-      style:
-        type: string
-        x-go-name: Style
-    type: object
-    x-go-package: github.com/e154/smart-home/api/server/v1/models
-=======
->>>>>>> 70a4f838
+    x-go-package: github.com/e154/smart-home/api/mobile/v1/models
   MapLayer:
     properties:
       created_at:
@@ -1135,7 +1037,7 @@
         type: string
         x-go-name: Name
     type: object
-    x-go-package: github.com/e154/smart-home/api/mobile/v1/models
+    x-go-package: github.com/e154/smart-home/api/server/v1/models
   Message:
     properties:
       created_at:
@@ -1356,7 +1258,7 @@
         type: string
         x-go-name: Type
     type: object
-    x-go-package: github.com/e154/smart-home/api/server/v1/models
+    x-go-package: github.com/e154/smart-home/api/mobile/v1/models
   NewDeviceAction:
     properties:
       description:
@@ -1520,7 +1422,7 @@
         type: string
         x-go-name: Status
     type: object
-    x-go-package: github.com/e154/smart-home/api/server/v1/models
+    x-go-package: github.com/e154/smart-home/api/mobile/v1/models
   NewMapZone:
     properties:
       name:
@@ -1869,7 +1771,7 @@
         type: integer
         x-go-name: Id
     type: object
-    x-go-package: github.com/e154/smart-home/api/server/v1/models
+    x-go-package: github.com/e154/smart-home/api/mobile/v1/models
   Prototype:
     properties:
       actions:
@@ -2339,7 +2241,7 @@
         type: string
         x-go-name: SystemName
     type: object
-    x-go-package: github.com/e154/smart-home/api/mobile/v1/models
+    x-go-package: github.com/e154/smart-home/api/server/v1/models
   UpdateFlow:
     properties:
       description:
@@ -2492,7 +2394,7 @@
         type: string
         x-go-name: Status
     type: object
-    x-go-package: github.com/e154/smart-home/api/mobile/v1/models
+    x-go-package: github.com/e154/smart-home/api/server/v1/models
   UpdateNode:
     properties:
       description:
