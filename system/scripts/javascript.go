--- conflicted
+++ resolved
@@ -191,18 +191,11 @@
 	return
 }
 
-<<<<<<< HEAD
-	defer func() {
-		j.ctx.Gc()
-		if r := recover(); r != nil {
-			log.Fatalf("Script: Recovered in %s", r)
-=======
 func (j *Javascript) AssertFunction(f string) (result string, err error) {
 	if assertFunc, ok := goja.AssertFunction(j.vm.Get(f)); ok {
 		var value goja.Value
 		if value, err = assertFunc(goja.Undefined(), j.vm.ToValue(4), j.vm.ToValue(10)); err != nil {
 			return
->>>>>>> 6223dea7
 		}
 		result = value.String()
 	}
@@ -219,17 +212,10 @@
 
 func (j *Javascript) EvalString(src string) (result string, err error) {
 
-<<<<<<< HEAD
-func (j *Javascript) EvalString(str string) error {
-	defer j.ctx.Gc()
-	return j.ctx.PevalString(str)
-}
-=======
 	var program *goja.Program
 	if program, err = goja.Compile("", src, false); err != nil {
 		return
 	}
->>>>>>> 6223dea7
 
 	var value goja.Value
 	if value, err = j.vm.RunProgram(program); err != nil {
