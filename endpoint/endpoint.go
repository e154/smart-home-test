// This file is part of the Smart Home
// Program complex distribution https://github.com/e154/smart-home
// Copyright (C) 2016-2020, Filippov Alex
//
// This library is free software: you can redistribute it and/or
// modify it under the terms of the GNU Lesser General Public
// License as published by the Free Software Foundation; either
// version 3 of the License, or (at your option) any later version.
//
// This library is distributed in the hope that it will be useful,
// but WITHOUT ANY WARRANTY; without even the implied warranty of
// MERCHANTABILITY or FITNESS FOR A PARTICULAR PURPOSE.  See the GNU
// Library General Public License for more details.
//
// You should have received a copy of the GNU Lesser General Public
// License along with this library.  If not, see
// <https://www.gnu.org/licenses/>.

package endpoint

import (
	"github.com/e154/smart-home/adaptors"
	"github.com/e154/smart-home/common"
	"github.com/e154/smart-home/system/access_list"
	"github.com/e154/smart-home/system/entity_manager"
<<<<<<< HEAD
	"github.com/e154/smart-home/system/mqtt"
=======
	"github.com/e154/smart-home/system/event_bus"
>>>>>>> b39e0ede
	"github.com/e154/smart-home/system/notify"
	"github.com/e154/smart-home/system/scripts"
	"github.com/e154/smart-home/system/zigbee2mqtt"
)

var (
	log = common.MustGetLogger("endpoint")
)

// Endpoint ...
type Endpoint struct {
	AlexaSkill      *AlexaSkillEndpoint
	Auth            *AuthEndpoint
	Image           *ImageEndpoint
	Log             *LogEndpoint
	Zone            *ZoneEndpoint
	Role            *RoleEndpoint
	Script          *ScriptEndpoint
	User            *UserEndpoint
	Template        *TemplateEndpoint
	Notify          *NotifyEndpoint
	MessageDelivery *MessageDeliveryEndpoint
	Version         *VersionEndpoint
	Zigbee2mqtt     *Zigbee2mqttEndpoint
	Entity          *EntityEndpoint
<<<<<<< HEAD
	Mqtt            *MqttEndpoint
=======
	DeveloperTools  *DeveloperToolsEndpoint
>>>>>>> b39e0ede
}

// NewEndpoint ...
func NewEndpoint(adaptors *adaptors.Adaptors,
	scriptService scripts.ScriptService,
	accessList access_list.AccessListService,
	notify notify.Notify,
	zigbee2mqtt zigbee2mqtt.Zigbee2mqtt,
	entityManager entity_manager.EntityManager,
<<<<<<< HEAD
	mqtt mqtt.MqttServ) *Endpoint {
	common := NewCommonEndpoint(adaptors, accessList, scriptService, notify, zigbee2mqtt, mqtt)
=======
	eventBus event_bus.EventBus,
	pluginManager common.PluginManager) *Endpoint {
	common := NewCommonEndpoint(adaptors, accessList, scriptService, notify, zigbee2mqtt, eventBus, pluginManager, entityManager)
>>>>>>> b39e0ede
	return &Endpoint{
		AlexaSkill:      NewAlexaSkillEndpoint(common),
		Auth:            NewAuthEndpoint(common),
		Image:           NewImageEndpoint(common),
		Log:             NewLogEndpoint(common),
		Role:            NewRoleEndpoint(common),
		Script:          NewScriptEndpoint(common),
		User:            NewUserEndpoint(common),
		Zone:            NewZoneEndpoint(common),
		Template:        NewTemplateEndpoint(common),
		Notify:          NewNotifyEndpoint(common),
		MessageDelivery: NewMessageDeliveryEndpoint(common),
		Version:         NewVersionEndpoint(common),
		Zigbee2mqtt:     NewZigbee2mqttEndpoint(common),
<<<<<<< HEAD
		Entity:          NewEntityEndpoint(common, entityManager),
		Mqtt:            NewMqttEndpoint(common),
=======
		Entity:          NewEntityEndpoint(common),
		DeveloperTools:  NewDeveloperToolsEndpoint(common),
>>>>>>> b39e0ede
	}
}<|MERGE_RESOLUTION|>--- conflicted
+++ resolved
@@ -23,11 +23,8 @@
 	"github.com/e154/smart-home/common"
 	"github.com/e154/smart-home/system/access_list"
 	"github.com/e154/smart-home/system/entity_manager"
-<<<<<<< HEAD
+	"github.com/e154/smart-home/system/event_bus"
 	"github.com/e154/smart-home/system/mqtt"
-=======
-	"github.com/e154/smart-home/system/event_bus"
->>>>>>> b39e0ede
 	"github.com/e154/smart-home/system/notify"
 	"github.com/e154/smart-home/system/scripts"
 	"github.com/e154/smart-home/system/zigbee2mqtt"
@@ -53,11 +50,8 @@
 	Version         *VersionEndpoint
 	Zigbee2mqtt     *Zigbee2mqttEndpoint
 	Entity          *EntityEndpoint
-<<<<<<< HEAD
+	DeveloperTools  *DeveloperToolsEndpoint
 	Mqtt            *MqttEndpoint
-=======
-	DeveloperTools  *DeveloperToolsEndpoint
->>>>>>> b39e0ede
 }
 
 // NewEndpoint ...
@@ -67,14 +61,10 @@
 	notify notify.Notify,
 	zigbee2mqtt zigbee2mqtt.Zigbee2mqtt,
 	entityManager entity_manager.EntityManager,
-<<<<<<< HEAD
+	eventBus event_bus.EventBus,
+	pluginManager common.PluginManager,
 	mqtt mqtt.MqttServ) *Endpoint {
-	common := NewCommonEndpoint(adaptors, accessList, scriptService, notify, zigbee2mqtt, mqtt)
-=======
-	eventBus event_bus.EventBus,
-	pluginManager common.PluginManager) *Endpoint {
 	common := NewCommonEndpoint(adaptors, accessList, scriptService, notify, zigbee2mqtt, eventBus, pluginManager, entityManager)
->>>>>>> b39e0ede
 	return &Endpoint{
 		AlexaSkill:      NewAlexaSkillEndpoint(common),
 		Auth:            NewAuthEndpoint(common),
@@ -89,12 +79,8 @@
 		MessageDelivery: NewMessageDeliveryEndpoint(common),
 		Version:         NewVersionEndpoint(common),
 		Zigbee2mqtt:     NewZigbee2mqttEndpoint(common),
-<<<<<<< HEAD
-		Entity:          NewEntityEndpoint(common, entityManager),
-		Mqtt:            NewMqttEndpoint(common),
-=======
 		Entity:          NewEntityEndpoint(common),
 		DeveloperTools:  NewDeveloperToolsEndpoint(common),
->>>>>>> b39e0ede
+		Mqtt:            NewMqttEndpoint(common),
 	}
 }